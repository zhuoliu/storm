--- conflicted
+++ resolved
@@ -40,19 +40,11 @@
   (:import [org.apache.storm.zookeeper Zookeeper])
   (:import [org.apache.commons.io FileUtils]
            [org.json.simple JSONValue])
-<<<<<<< HEAD
   (:import [org.apache.storm.cluster StormClusterStateImpl ClusterStateContext ClusterUtils])
-  (:use [org.apache.storm testing MockAutoCred util config log timer converter])
+  (:use [org.apache.storm testing MockAutoCred util config log converter])
   (:use [org.apache.storm.daemon common])
   (:require [conjure.core])
-  (:require [org.apache.storm
-             [thrift :as thrift]])
-=======
-  (:use [org.apache.storm testing MockAutoCred util config log zookeeper])
-  (:use [org.apache.storm.daemon common])
-  (:require [conjure.core])
-  (:require [org.apache.storm [cluster :as cluster]])
->>>>>>> d0cd52b7
+
   (:use [conjure core]))
 
 (defn- from-json
@@ -1493,26 +1485,13 @@
                           (zkLeaderElectorImpl [conf] nil)))
                   mocked-cluster (MockedCluster. cluster-utils)]
         (stubbing [mk-authorization-handler nil
-<<<<<<< HEAD
                  nimbus/file-cache-map nil
                  nimbus/mk-blob-cache-map nil
                  nimbus/mk-bloblist-cache-map nil
-                 mk-timer nil
                  nimbus/mk-scheduler nil]
           (nimbus/nimbus-data auth-conf fake-inimbus)
           (.mkStormClusterStateImpl (Mockito/verify cluster-utils (Mockito/times 1)) (Mockito/any) (Mockito/eq expected-acls) (Mockito/any))
           )))))
-=======
-                   cluster/mk-storm-cluster-state nil
-                   nimbus/file-cache-map nil
-                   nimbus/mk-blob-cache-map nil
-                   nimbus/mk-bloblist-cache-map nil
-                   nimbus/mk-scheduler nil]
-                  (nimbus/nimbus-data auth-conf fake-inimbus)
-                  (verify-call-times-for cluster/mk-storm-cluster-state 1)
-                  (verify-first-call-args-for-indices cluster/mk-storm-cluster-state [2]
-                                                      expected-acls))))))
->>>>>>> d0cd52b7
 
 (deftest test-file-bogus-download
   (with-local-cluster [cluster :daemon-conf {SUPERVISOR-ENABLE false TOPOLOGY-ACKER-EXECUTORS 0 TOPOLOGY-EVENTLOGGER-EXECUTORS 0}]
