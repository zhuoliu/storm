--- conflicted
+++ resolved
@@ -261,13 +261,8 @@
                                ["-Djava.library.path="
                                 (str "-Dlogfile.name=" mock-storm-id "-worker-" mock-port ".log")
                                 "-Dstorm.home="
-<<<<<<< HEAD
-                                "-Dstorm.log.dir=/logs"
-                                "-Dlogback.configurationFile=/logback/worker.xml"
-=======
                                 (str "-Dstorm.log.dir=" file-path-separator "logs")
-                                (str "-Dlogback.configurationFile=" file-path-separator "logback" file-path-separator "cluster.xml")
->>>>>>> cfe7e631
+                                (str "-Dlogback.configurationFile=" file-path-separator "logback" file-path-separator "worker.xml")
                                 (str "-Dstorm.id=" mock-storm-id)
                                 (str "-Dworker.id=" mock-worker-id)
                                 (str "-Dworker.port=" mock-port)
@@ -347,13 +342,9 @@
                      supervisor-stormdist-root nil
                      supervisor/jlp nil
                      launch-process nil
-<<<<<<< HEAD
                      set-worker-user! nil
                      supervisor/write-log-metadata! nil
-                     current-classpath "/base"]
-=======
                      current-classpath (str file-path-separator "base")]
->>>>>>> cfe7e631
                     (supervisor/launch-worker mock-supervisor
                                               mock-storm-id
                                               mock-port
