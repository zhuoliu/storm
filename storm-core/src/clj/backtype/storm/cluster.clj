--- conflicted
+++ resolved
@@ -451,12 +451,8 @@
       (report-error
          [this storm-id component-id node port error]
          (let [path (error-path storm-id component-id)
-<<<<<<< HEAD
+               last-error-path (last-error-path storm-id component-id)
                data (thriftify-error {:time-secs (current-time-secs) :error (stringify-error error) :host node :port port})
-=======
-               last-error-path (last-error-path storm-id component-id)
-               data {:time-secs (current-time-secs) :error (stringify-error error) :host node :port port}
->>>>>>> 8036109f
                _ (mkdirs cluster-state path acls)
                ser-data (Utils/serialize data)
                _ (mkdirs cluster-state path acls)
@@ -474,23 +470,13 @@
          (let [path (error-path storm-id component-id)
                errors (if (exists-node? cluster-state path false)
                         (dofor [c (get-children cluster-state path false)]
-<<<<<<< HEAD
-                          (let [data (-> (get-data cluster-state (str path "/" c) false)
-                                       (maybe-deserialize ErrorInfo)
-                                       clojurify-error)]
-                            (when data
-                              (struct TaskError (:error data) (:time-secs data) (:host data) (:port data))
-                              )))
-                        ())
-               ]
-=======
                           (if-let [data (-> (get-data cluster-state
                                                       (str path "/" c)
                                                       false)
-                                         maybe-deserialize)]
+                                          (maybe-deserialize ErrorInfo)
+                                          clojurify-error)]
                             (map->TaskError data)))
                         ())]
->>>>>>> 8036109f
            (->> (filter not-nil? errors)
                 (sort-by (comp - :time-secs)))))
 
@@ -498,8 +484,9 @@
         [this storm-id component-id]
         (let [path (last-error-path storm-id component-id)]
           (if (exists-node? cluster-state path false)
-            (if-let [data (->> (get-data cluster-state path false)
-                               maybe-deserialize)]
+            (if-let [data (-> (get-data cluster-state path false)
+                              (maybe-deserialize ErrorInfo)
+                              clojurify-error)]
               (map->TaskError data)))))
       
       (disconnect
