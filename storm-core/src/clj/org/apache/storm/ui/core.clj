;; Licensed to the Apache Software Foundation (ASF) under one
;; or more contributor license agreements.  See the NOTICE file
;; distributed with this work for additional information
;; regarding copyright ownership.  The ASF licenses this file
;; to you under the Apache License, Version 2.0 (the
;; "License"); you may not use this file except in compliance
;; with the License.  You may obtain a copy of the License at
;;
;; http://www.apache.org/licenses/LICENSE-2.0
;;
;; Unless required by applicable law or agreed to in writing, software
;; distributed under the License is distributed on an "AS IS" BASIS,
;; WITHOUT WARRANTIES OR CONDITIONS OF ANY KIND, either express or implied.
;; See the License for the specific language governing permissions and
;; limitations under the License.

(ns org.apache.storm.ui.core
  (:use compojure.core)
  (:use [clojure.java.shell :only [sh]])
  (:use ring.middleware.reload
        ring.middleware.multipart-params)
  (:use [ring.middleware.json :only [wrap-json-params]])
  (:use [hiccup core page-helpers])
  (:use [org.apache.storm config util log stats zookeeper converter])
  (:use [org.apache.storm.ui helpers])
  (:use [org.apache.storm.daemon [common :only [ACKER-COMPONENT-ID ACKER-INIT-STREAM-ID ACKER-ACK-STREAM-ID
                                              ACKER-FAIL-STREAM-ID mk-authorization-handler
                                              start-metrics-reporters]]])
  (:import [org.apache.storm.utils Time]
           [org.apache.storm.generated NimbusSummary])
  (:use [clojure.string :only [blank? lower-case trim split]])
  (:import [org.apache.storm.generated ExecutorSpecificStats
            ExecutorStats ExecutorSummary ExecutorInfo TopologyInfo SpoutStats BoltStats
            ErrorInfo ClusterSummary SupervisorSummary TopologySummary
            Nimbus$Client StormTopology GlobalStreamId RebalanceOptions
            KillOptions GetInfoOptions NumErrorsChoice DebugOptions TopologyPageInfo
            TopologyStats CommonAggregateStats ComponentAggregateStats
            ComponentType BoltAggregateStats SpoutAggregateStats
            ExecutorAggregateStats SpecificAggregateStats ComponentPageInfo
            LogConfig LogLevel LogLevelAction])
  (:import [org.apache.storm.security.auth AuthUtils ReqContext])
  (:import [org.apache.storm.generated AuthorizationException ProfileRequest ProfileAction NodeInfo])
  (:import [org.apache.storm.security.auth AuthUtils])
  (:import [org.apache.storm.utils Utils VersionInfo ConfigUtils])
  (:import [org.apache.storm Config])
  (:import [java.io File])
  (:import [java.net URLEncoder URLDecoder])
  (:import [org.json.simple JSONValue])
  (:require [compojure.route :as route]
            [compojure.handler :as handler]
            [ring.util.response :as resp]
            [org.apache.storm.internal [thrift :as thrift]])
  (:require [metrics.meters :refer [defmeter mark!]])
  (:import [org.apache.commons.lang StringEscapeUtils])
  (:import [org.apache.logging.log4j Level])
  (:gen-class))

(def ^:dynamic *STORM-CONF* (clojurify-structure (ConfigUtils/readStormConfig)))
(def ^:dynamic *UI-ACL-HANDLER* (mk-authorization-handler (*STORM-CONF* NIMBUS-AUTHORIZER) *STORM-CONF*))
(def ^:dynamic *UI-IMPERSONATION-HANDLER* (mk-authorization-handler (*STORM-CONF* NIMBUS-IMPERSONATION-AUTHORIZER) *STORM-CONF*))
(def http-creds-handler (AuthUtils/GetUiHttpCredentialsPlugin *STORM-CONF*))
(def STORM-VERSION (VersionInfo/getVersion))

(defmeter ui:num-cluster-configuration-http-requests)
(defmeter ui:num-cluster-summary-http-requests)
(defmeter ui:num-nimbus-summary-http-requests)
(defmeter ui:num-supervisor-summary-http-requests)
(defmeter ui:num-all-topologies-summary-http-requests)
(defmeter ui:num-topology-page-http-requests)
(defmeter ui:num-build-visualization-http-requests)
(defmeter ui:num-mk-visualization-data-http-requests)
(defmeter ui:num-component-page-http-requests)
(defmeter ui:num-log-config-http-requests)
(defmeter ui:num-activate-topology-http-requests)
(defmeter ui:num-deactivate-topology-http-requests)
(defmeter ui:num-debug-topology-http-requests)
(defmeter ui:num-component-op-response-http-requests)
(defmeter ui:num-topology-op-response-http-requests)
(defmeter ui:num-topology-op-response-http-requests)
(defmeter ui:num-topology-op-response-http-requests)
(defmeter ui:num-main-page-http-requests)

(defn assert-authorized-user
  ([op]
    (assert-authorized-user op nil))
  ([op topology-conf]
    (let [context (ReqContext/context)]
      (if (.isImpersonating context)
        (if *UI-IMPERSONATION-HANDLER*
            (if-not (.permit *UI-IMPERSONATION-HANDLER* context op topology-conf)
              (let [principal (.principal context)
                    real-principal (.realPrincipal context)
                    user (if principal (.getName principal) "unknown")
                    real-user (if real-principal (.getName real-principal) "unknown")
                    remote-address (.remoteAddress context)]
                (throw (AuthorizationException.
                         (str "user '" real-user "' is not authorized to impersonate user '" user "' from host '" remote-address "'. Please
                         see SECURITY.MD to learn how to configure impersonation ACL.")))))
          (log-warn " principal " (.realPrincipal context) " is trying to impersonate " (.principal context) " but "
            NIMBUS-IMPERSONATION-AUTHORIZER " has no authorizer configured. This is a potential security hole.
            Please see SECURITY.MD to learn how to configure an impersonation authorizer.")))

      (if *UI-ACL-HANDLER*
       (if-not (.permit *UI-ACL-HANDLER* context op topology-conf)
         (let [principal (.principal context)
               user (if principal (.getName principal) "unknown")]
           (throw (AuthorizationException.
                   (str "UI request '" op "' for '" user "' user is not authorized")))))))))

(defn executor-summary-type
  [topology ^ExecutorSummary s]
  (component-type topology (.get_component_id s)))

(defn is-ack-stream
  [stream]
  (let [acker-streams
        [ACKER-INIT-STREAM-ID
         ACKER-ACK-STREAM-ID
         ACKER-FAIL-STREAM-ID]]
    (every? #(not= %1 stream) acker-streams)))

(defn spout-summary?
  [topology s]
  (= :spout (executor-summary-type topology s)))

(defn bolt-summary?
  [topology s]
  (= :bolt (executor-summary-type topology s)))

(defn group-by-comp
  [summs]
  (let [ret (group-by #(.get_component_id ^ExecutorSummary %) summs)]
    (into (sorted-map) ret )))

(defn logviewer-link [host fname secure?]
  (if (and secure? (*STORM-CONF* LOGVIEWER-HTTPS-PORT))
    (url-format "https://%s:%s/log?file=%s"
      host
      (*STORM-CONF* LOGVIEWER-HTTPS-PORT)
      fname)
    (url-format "http://%s:%s/log?file=%s"
      host
      (*STORM-CONF* LOGVIEWER-PORT)
      fname)))

(defn event-log-link
  [topology-id component-id host port secure?]
  (logviewer-link host (Utils/eventLogsFilename topology-id (str port)) secure?))

(defn worker-log-link [host port topology-id secure?]
<<<<<<< HEAD
  (let [fname (Utils/logsFilename topology-id (str port))]
    (logviewer-link host fname secure?)))
=======
  (if (or (empty? host) (let [port_str (str port "")] (or (empty? port_str) (= "0" port_str))))
    ""
    (let [fname (Utils/logsFilename topology-id port)]
      (logviewer-link host fname secure?))))
>>>>>>> 4ca7522d

(defn nimbus-log-link [host]
  (url-format "http://%s:%s/daemonlog?file=nimbus.log" host (*STORM-CONF* LOGVIEWER-PORT)))

(defn supervisor-log-link [host]
  (url-format "http://%s:%s/daemonlog?file=supervisor.log" host (*STORM-CONF* LOGVIEWER-PORT)))

(defn get-error-time
  [error]
  (if error
    (Time/deltaSecs (.get_error_time_secs ^ErrorInfo error))))

(defn get-error-data
  [error]
  (if error
    (error-subset (.get_error ^ErrorInfo error))
    ""))

(defn get-error-port
  [error]
  (if error
    (.get_port ^ErrorInfo error)
    ""))

(defn get-error-host
  [error]
  (if error
    (.get_host ^ErrorInfo error)
    ""))

(defn get-error-time
  [error]
  (if error
    (.get_error_time_secs ^ErrorInfo error)
    ""))

(defn worker-dump-link [host port topology-id]
  (url-format "http://%s:%s/dumps/%s/%s"
              (URLEncoder/encode host)
              (*STORM-CONF* LOGVIEWER-PORT)
              (URLEncoder/encode topology-id)
              (str (URLEncoder/encode host) ":" (URLEncoder/encode port))))

(defn stats-times
  [stats-map]
  (sort-by #(Integer/parseInt %)
           (-> stats-map
               clojurify-structure
               (dissoc ":all-time")
               keys)))

(defn window-hint
  [window]
  (if (= window ":all-time")
    "All time"
    (pretty-uptime-sec window)))

(defn sanitize-stream-name
  [name]
  (let [sym-regex #"(?![A-Za-z_\-:\.])."]
    (str
     (if (re-find #"^[A-Za-z]" name)
       (clojure.string/replace name sym-regex "_")
       (clojure.string/replace (str \s name) sym-regex "_"))
     (hash name))))

(defn sanitize-transferred
  [transferred]
  (into {}
        (for [[time, stream-map] transferred]
          [time, (into {}
                       (for [[stream, trans] stream-map]
                         [(sanitize-stream-name stream), trans]))])))

(defn visualization-data
  [spout-bolt spout-comp-summs bolt-comp-summs window storm-id]
  (let [components (for [[id spec] spout-bolt]
            [id
             (let [inputs (.get_inputs (.get_common spec))
                   bolt-summs (get bolt-comp-summs id)
                   spout-summs (get spout-comp-summs id)
                   bolt-cap (if bolt-summs
                              (compute-bolt-capacity bolt-summs)
                              0)]
               {:type (if bolt-summs "bolt" "spout")
                :capacity bolt-cap
                :latency (if bolt-summs
                           (get-in
                             (bolt-streams-stats bolt-summs true)
                             [:process-latencies window])
                           (get-in
                             (spout-streams-stats spout-summs true)
                             [:complete-latencies window]))
                :transferred (or
                               (get-in
                                 (spout-streams-stats spout-summs true)
                                 [:transferred window])
                               (get-in
                                 (bolt-streams-stats bolt-summs true)
                                 [:transferred window]))
                :stats (let [mapfn (fn [dat]
                                     (map (fn [^ExecutorSummary summ]
                                            {:host (.get_host summ)
                                             :port (.get_port summ)
                                             :uptime_secs (.get_uptime_secs summ)
                                             :transferred (if-let [stats (.get_stats summ)]
                                                            (sanitize-transferred (.get_transferred stats)))})
                                          dat))]
                         (if bolt-summs
                           (mapfn bolt-summs)
                           (mapfn spout-summs)))
                :link (url-format "/component.html?id=%s&topology_id=%s" id storm-id)
                :inputs (for [[global-stream-id group] inputs]
                          {:component (.get_componentId global-stream-id)
                           :stream (.get_streamId global-stream-id)
                           :sani-stream (sanitize-stream-name (.get_streamId global-stream-id))
                           :grouping (clojure.core/name (thrift/grouping-type group))})})])]
    (into {} (doall components))))

(defn stream-boxes [datmap]
  (let [filter-fn (mk-include-sys-fn true)
        streams
        (vec (doall (distinct
                     (apply concat
                            (for [[k v] datmap]
                              (for [m (get v :inputs)]
                                {:stream (get m :stream)
                                 :sani-stream (get m :sani-stream)
                                 :checked (is-ack-stream (get m :stream))}))))))]
    (map (fn [row]
           {:row row}) (partition 4 4 nil streams))))

(defn- get-topology-info
  ([^Nimbus$Client nimbus id]
    (.getTopologyInfo nimbus id))
  ([^Nimbus$Client nimbus id options]
    (.getTopologyInfoWithOpts nimbus id options)))

(defn mk-visualization-data
  [id window include-sys?]
  (thrift/with-configured-nimbus-connection
    nimbus
    (let [window (if window window ":all-time")
          topology (.getTopology ^Nimbus$Client nimbus id)
          spouts (.get_spouts topology)
          bolts (.get_bolts topology)
          summ (->> (doto
                      (GetInfoOptions.)
                      (.set_num_err_choice NumErrorsChoice/NONE))
                    (.getTopologyInfoWithOpts ^Nimbus$Client nimbus id))
          execs (.get_executors summ)
          spout-summs (filter (partial spout-summary? topology) execs)
          bolt-summs (filter (partial bolt-summary? topology) execs)
          spout-comp-summs (group-by-comp spout-summs)
          bolt-comp-summs (group-by-comp bolt-summs)
          ;TODO: when translating this function, you should replace the filter-val with a proper for loop + if condition HERE
          bolt-comp-summs (filter-key (mk-include-sys-fn include-sys?)
                                      bolt-comp-summs)]
      (visualization-data
       (merge (hashmap-to-persistent spouts)
              (hashmap-to-persistent bolts))
       spout-comp-summs bolt-comp-summs window id))))

(defn- from-json
  [^String str]
  (if str
    (clojurify-structure
      (JSONValue/parse str))
    nil))

(defn validate-tplg-submit-params [params]
  (let [tplg-jar-file (params :topologyJar)
        tplg-config (if (not-nil? (params :topologyConfig)) (from-json (params :topologyConfig)))]
    (cond
     (nil? tplg-jar-file) {:valid false :error "missing topology jar file"}
     (nil? tplg-config) {:valid false :error "missing topology config"}
     (nil? (tplg-config "topologyMainClass")) {:valid false :error "topologyMainClass missing in topologyConfig"}
     :else {:valid true})))

(defn run-tplg-submit-cmd [tplg-jar-file tplg-config user]
  (let [tplg-main-class (if (not-nil? tplg-config) (trim (tplg-config "topologyMainClass")))
        tplg-main-class-args (if (not-nil? tplg-config) (tplg-config "topologyMainClassArgs"))
        storm-home (System/getProperty "storm.home")
        storm-conf-dir (str storm-home Utils/FILE_PATH_SEPARATOR "conf")
        storm-log-dir (if (not-nil? (*STORM-CONF* "storm.log.dir")) (*STORM-CONF* "storm.log.dir")
                          (str storm-home Utils/FILE_PATH_SEPARATOR "logs"))
        storm-libs (str storm-home Utils/FILE_PATH_SEPARATOR "lib" Utils/FILE_PATH_SEPARATOR "*")
        java-cmd (str (System/getProperty "java.home") Utils/FILE_PATH_SEPARATOR "bin" Utils/FILE_PATH_SEPARATOR "java")
        storm-cmd (str storm-home Utils/FILE_PATH_SEPARATOR "bin" Utils/FILE_PATH_SEPARATOR "storm")
        tplg-cmd-response (apply sh
                            (flatten
                              [storm-cmd "jar" tplg-jar-file tplg-main-class
                                (if (not-nil? tplg-main-class-args) tplg-main-class-args [])
                                (if (not= user "unknown") (str "-c storm.doAsUser=" user) [])]))]
    (log-message "tplg-cmd-response " tplg-cmd-response)
    (cond
     (= (tplg-cmd-response :exit) 0) {"status" "success"}
     (and (not= (tplg-cmd-response :exit) 0)
          (not-nil? (re-find #"already exists on cluster" (tplg-cmd-response :err)))) {"status" "failed" "error" "Topology with the same name exists in cluster"}
          (not= (tplg-cmd-response :exit) 0) {"status" "failed" "error" (clojure.string/trim-newline (tplg-cmd-response :err))}
          :else {"status" "success" "response" "topology deployed"}
          )))

(defn cluster-configuration []
  (thrift/with-configured-nimbus-connection nimbus
    (.getNimbusConf ^Nimbus$Client nimbus)))

(defn topology-history-info
  ([user]
    (thrift/with-configured-nimbus-connection nimbus
      (topology-history-info (.getTopologyHistory ^Nimbus$Client nimbus user) user)))
  ([history user]
    {"topo-history"
     (into [] (.get_topo_ids history))}))

(defn cluster-summary
  ([user]
     (thrift/with-configured-nimbus-connection nimbus
        (cluster-summary (.getClusterInfo ^Nimbus$Client nimbus) user)))
  ([^ClusterSummary summ user]
     (let [sups (.get_supervisors summ)
           used-slots (reduce + (map #(.get_num_used_workers ^SupervisorSummary %) sups))
           total-slots (reduce + (map #(.get_num_workers ^SupervisorSummary %) sups))
           free-slots (- total-slots used-slots)
           topologies (.get_topologies_size summ)
           total-tasks (->> (.get_topologies summ)
                            (map #(.get_num_tasks ^TopologySummary %))
                            (reduce +))
           total-executors (->> (.get_topologies summ)
                                (map #(.get_num_executors ^TopologySummary %))
                                (reduce +))]
       {"user" user
        "stormVersion" STORM-VERSION
        "supervisors" (count sups)
        "topologies" topologies
        "slotsTotal" total-slots
        "slotsUsed"  used-slots
        "slotsFree" free-slots
        "executorsTotal" total-executors
        "tasksTotal" total-tasks })))

(defn convert-to-nimbus-summary[nimbus-seed]
  (let [[host port] (.split nimbus-seed ":")]
    {
      "host" host
      "port" port
      "nimbusLogLink" (nimbus-log-link host)
      "status" "Offline"
      "version" "Not applicable"
      "nimbusUpTime" "Not applicable"
      "nimbusUptimeSeconds" "Not applicable"}
    ))

(defn nimbus-summary
  ([]
    (thrift/with-configured-nimbus-connection nimbus
      (nimbus-summary
        (.get_nimbuses (.getClusterInfo ^Nimbus$Client nimbus)))))
  ([nimbuses]
    (let [nimbus-seeds (set (map #(str %1 ":" (*STORM-CONF* NIMBUS-THRIFT-PORT)) (set (*STORM-CONF* NIMBUS-SEEDS))))
          alive-nimbuses (set (map #(str (.get_host %1) ":" (.get_port %1)) nimbuses))
          offline-nimbuses (clojure.set/difference nimbus-seeds alive-nimbuses)
          offline-nimbuses-summary (map #(convert-to-nimbus-summary %1) offline-nimbuses)]
      {"nimbuses"
       (concat offline-nimbuses-summary
       (for [^NimbusSummary n nimbuses
             :let [uptime (.get_uptime_secs n)]]
         {
          "host" (.get_host n)
          "port" (.get_port n)
          "nimbusLogLink" (nimbus-log-link (.get_host n))
          "status" (if (.is_isLeader n) "Leader" "Not a Leader")
          "version" (.get_version n)
          "nimbusUpTime" (pretty-uptime-sec uptime)
          "nimbusUpTimeSeconds" uptime}))})))

(defn supervisor-summary
  ([]
   (thrift/with-configured-nimbus-connection nimbus
                (supervisor-summary
                  (.get_supervisors (.getClusterInfo ^Nimbus$Client nimbus)))))
  ([summs]
   {"supervisors"
    (for [^SupervisorSummary s summs]
      {"id" (.get_supervisor_id s)
       "host" (.get_host s)
       "uptime" (pretty-uptime-sec (.get_uptime_secs s))
       "uptimeSeconds" (.get_uptime_secs s)
       "slotsTotal" (.get_num_workers s)
       "slotsUsed" (.get_num_used_workers s)
       "totalMem" (get (.get_total_resources s) Config/SUPERVISOR_MEMORY_CAPACITY_MB)
       "totalCpu" (get (.get_total_resources s) Config/SUPERVISOR_CPU_CAPACITY)
       "usedMem" (.get_used_mem s)
       "usedCpu" (.get_used_cpu s)
       "logLink" (supervisor-log-link (.get_host s))
       "version" (.get_version s)})
    "schedulerDisplayResource" (*STORM-CONF* Config/SCHEDULER_DISPLAY_RESOURCE)}))

(defn all-topologies-summary
  ([]
   (thrift/with-configured-nimbus-connection
     nimbus
     (all-topologies-summary
       (.get_topologies (.getClusterInfo ^Nimbus$Client nimbus)))))
  ([summs]
   {"topologies"
    (for [^TopologySummary t summs]
      {
       "id" (.get_id t)
       "encodedId" (URLEncoder/encode (.get_id t))
       "owner" (.get_owner t)
       "name" (.get_name t)
       "status" (.get_status t)
       "uptime" (pretty-uptime-sec (.get_uptime_secs t))
       "uptimeSeconds" (.get_uptime_secs t)
       "tasksTotal" (.get_num_tasks t)
       "workersTotal" (.get_num_workers t)
       "executorsTotal" (.get_num_executors t)
       "replicationCount" (.get_replication_count t)
       "schedulerInfo" (.get_sched_status t)
       "requestedMemOnHeap" (.get_requested_memonheap t)
       "requestedMemOffHeap" (.get_requested_memoffheap t)
       "requestedTotalMem" (+ (.get_requested_memonheap t) (.get_requested_memoffheap t))
       "requestedCpu" (.get_requested_cpu t)
       "assignedMemOnHeap" (.get_assigned_memonheap t)
       "assignedMemOffHeap" (.get_assigned_memoffheap t)
       "assignedTotalMem" (+ (.get_assigned_memonheap t) (.get_assigned_memoffheap t))
       "assignedCpu" (.get_assigned_cpu t)})
    "schedulerDisplayResource" (*STORM-CONF* Config/SCHEDULER_DISPLAY_RESOURCE)}))

(defn topology-stats [window stats]
  (let [times (stats-times (:emitted stats))
        display-map (into {} (for [t times] [t pretty-uptime-sec]))
        display-map (assoc display-map ":all-time" (fn [_] "All time"))]
    (for [w (concat times [":all-time"])
          :let [disp ((display-map w) w)]]
      {"windowPretty" disp
       "window" w
       "emitted" (get-in stats [:emitted w])
       "transferred" (get-in stats [:transferred w])
       "completeLatency" (float-str (get-in stats [:complete-latencies w]))
       "acked" (get-in stats [:acked w])
       "failed" (get-in stats [:failed w])})))

(defn build-visualization [id window include-sys?]
  (thrift/with-configured-nimbus-connection nimbus
    (let [window (if window window ":all-time")
          topology-info (->> (doto
                               (GetInfoOptions.)
                               (.set_num_err_choice NumErrorsChoice/ONE))
                             (.getTopologyInfoWithOpts ^Nimbus$Client nimbus
                                                       id))
          storm-topology (.getTopology ^Nimbus$Client nimbus id)
          spout-executor-summaries (filter (partial spout-summary? storm-topology) (.get_executors topology-info))
          bolt-executor-summaries (filter (partial bolt-summary? storm-topology) (.get_executors topology-info))
          spout-comp-id->executor-summaries (group-by-comp spout-executor-summaries)
          bolt-comp-id->executor-summaries (group-by-comp bolt-executor-summaries)
          ;TODO: when translating this function, you should replace the filter-val with a proper for loop + if condition HERE
          bolt-comp-id->executor-summaries (filter-key (mk-include-sys-fn include-sys?) bolt-comp-id->executor-summaries)
          id->spout-spec (.get_spouts storm-topology)
          id->bolt (.get_bolts storm-topology)
          visualizer-data (visualization-data (merge (hashmap-to-persistent id->spout-spec)
                                                     (hashmap-to-persistent id->bolt))
                                              spout-comp-id->executor-summaries
                                              bolt-comp-id->executor-summaries
                                              window
                                              id)]
       {"visualizationTable" (stream-boxes visualizer-data)})))

(defn- get-error-json
  [topo-id error-info secure?]
  (let [host (get-error-host error-info)
        port (get-error-port error-info)]
    {"lastError" (get-error-data error-info)
     "errorTime" (get-error-time error-info)
     "errorHost" host
     "errorPort" port
     "errorLapsedSecs" (get-error-time error-info)
     "errorWorkerLogLink" (worker-log-link host port topo-id secure?)}))

(defn- common-agg-stats-json
  "Returns a JSON representation of a common aggregated statistics."
  [^CommonAggregateStats common-stats]
  {"executors" (.get_num_executors common-stats)
   "tasks" (.get_num_tasks common-stats)
   "emitted" (.get_emitted common-stats)
   "transferred" (.get_transferred common-stats)
   "acked" (.get_acked common-stats)
   "failed" (.get_failed common-stats)})

(defmulti comp-agg-stats-json
  "Returns a JSON representation of aggregated statistics."
  (fn [_ _ [id ^ComponentAggregateStats s]] (.get_type s)))

(defmethod comp-agg-stats-json ComponentType/SPOUT
  [topo-id secure? [id ^ComponentAggregateStats s]]
  (let [^SpoutAggregateStats ss (.. s get_specific_stats get_spout)
        cs (.get_common_stats s)]
    (merge
      (common-agg-stats-json cs)
      (get-error-json topo-id (.get_last_error s) secure?)
      {"spoutId" id
       "encodedSpoutId" (URLEncoder/encode id)
       "completeLatency" (float-str (.get_complete_latency_ms ss))})))

(defmethod comp-agg-stats-json ComponentType/BOLT
  [topo-id secure? [id ^ComponentAggregateStats s]]
  (let [^BoltAggregateStats ss (.. s get_specific_stats get_bolt)
        cs (.get_common_stats s)]
    (merge
      (common-agg-stats-json cs)
      (get-error-json topo-id (.get_last_error s) secure?)
      {"boltId" id
       "encodedBoltId" (URLEncoder/encode id)
       "capacity" (float-str (.get_capacity ss))
       "executeLatency" (float-str (.get_execute_latency_ms ss))
       "executed" (.get_executed ss)
       "processLatency" (float-str (.get_process_latency_ms ss))})))

(defn- unpack-topology-page-info
  "Unpacks the serialized object to data structures"
  [^TopologyPageInfo topo-info window secure?]
  (let [id (.get_id topo-info)
        ^TopologyStats topo-stats (.get_topology_stats topo-info)
        stat->window->number
          {:emitted (.get_window_to_emitted topo-stats)
           :transferred (.get_window_to_transferred topo-stats)
           :complete-latencies (.get_window_to_complete_latencies_ms topo-stats)
           :acked (.get_window_to_acked topo-stats)
           :failed (.get_window_to_failed topo-stats)}
        topo-stats (topology-stats window stat->window->number)
        [debugEnabled
         samplingPct] (if-let [debug-opts (.get_debug_options topo-info)]
                        [(.is_enable debug-opts)
                         (.get_samplingpct debug-opts)])
        uptime (.get_uptime_secs topo-info)]
    {"id" id
     "encodedId" (URLEncoder/encode id)
     "owner" (.get_owner topo-info)
     "name" (.get_name topo-info)
     "status" (.get_status topo-info)
     "uptime" (pretty-uptime-sec uptime)
     "uptimeSeconds" uptime
     "tasksTotal" (.get_num_tasks topo-info)
     "workersTotal" (.get_num_workers topo-info)
     "executorsTotal" (.get_num_executors topo-info)
     "schedulerInfo" (.get_sched_status topo-info)
     "requestedMemOnHeap" (.get_requested_memonheap topo-info)
     "requestedMemOffHeap" (.get_requested_memoffheap topo-info)
     "requestedCpu" (.get_requested_cpu topo-info)
     "assignedMemOnHeap" (.get_assigned_memonheap topo-info)
     "assignedMemOffHeap" (.get_assigned_memoffheap topo-info)
     "assignedTotalMem" (+ (.get_assigned_memonheap topo-info) (.get_assigned_memoffheap topo-info))
     "assignedCpu" (.get_assigned_cpu topo-info)
     "topologyStats" topo-stats
     "spouts" (map (partial comp-agg-stats-json id secure?)
                   (.get_id_to_spout_agg_stats topo-info))
     "bolts" (map (partial comp-agg-stats-json id secure?)
                  (.get_id_to_bolt_agg_stats topo-info))
     "configuration" (.get_topology_conf topo-info)
     "debug" (or debugEnabled false)
     "samplingPct" (or samplingPct 10)
     "replicationCount" (.get_replication_count topo-info)}))

(defn exec-host-port
  [executors]
  (for [^ExecutorSummary e executors]
    {"host" (.get_host e)
     "port" (.get_port e)}))

(defn worker-host-port
  "Get the set of all worker host/ports"
  [id]
  (thrift/with-configured-nimbus-connection nimbus
    (distinct (exec-host-port (.get_executors (get-topology-info nimbus id))))))

(defn topology-page [id window include-sys? user secure?]
  (thrift/with-configured-nimbus-connection nimbus
    (let [window (if window window ":all-time")
          window-hint (window-hint window)
          topo-page-info (.getTopologyPageInfo ^Nimbus$Client nimbus
                                               id
                                               window
                                               include-sys?)
          topology-conf (from-json (.get_topology_conf topo-page-info))
          msg-timeout (topology-conf TOPOLOGY-MESSAGE-TIMEOUT-SECS)]
      (merge
       (unpack-topology-page-info topo-page-info window secure?)
       {"user" user
        "window" window
        "windowHint" window-hint
        "msgTimeout" msg-timeout
        "configuration" topology-conf
        "visualizationTable" []
        "schedulerDisplayResource" (*STORM-CONF* Config/SCHEDULER_DISPLAY_RESOURCE)}))))

(defn component-errors
  [errors-list topology-id secure?]
  (let [errors (->> errors-list
                    (sort-by #(.get_error_time_secs ^ErrorInfo %))
                    reverse)]
    {"componentErrors"
     (for [^ErrorInfo e errors]
       {"errorTime" (* 1000 (long (.get_error_time_secs e)))
        "errorHost" (.get_host e)
        "errorPort"  (.get_port e)
        "errorWorkerLogLink"  (worker-log-link (.get_host e)
                                               (.get_port e)
                                               topology-id
                                               secure?)
        "errorLapsedSecs" (get-error-time e)
        "error" (.get_error e)})}))

(defmulti unpack-comp-agg-stat
  (fn [[_ ^ComponentAggregateStats s]] (.get_type s)))

(defmethod unpack-comp-agg-stat ComponentType/BOLT
  [[window ^ComponentAggregateStats s]]
  (let [^CommonAggregateStats comm-s (.get_common_stats s)
        ^SpecificAggregateStats spec-s (.get_specific_stats s)
        ^BoltAggregateStats bolt-s (.get_bolt spec-s)]
    {"window" window
     "windowPretty" (window-hint window)
     "emitted" (.get_emitted comm-s)
     "transferred" (.get_transferred comm-s)
     "acked" (.get_acked comm-s)
     "failed" (.get_failed comm-s)
     "executeLatency" (float-str (.get_execute_latency_ms bolt-s))
     "processLatency"  (float-str (.get_process_latency_ms bolt-s))
     "executed" (.get_executed bolt-s)
     "capacity" (float-str (.get_capacity bolt-s))}))

(defmethod unpack-comp-agg-stat ComponentType/SPOUT
  [[window ^ComponentAggregateStats s]]
  (let [^CommonAggregateStats comm-s (.get_common_stats s)
        ^SpecificAggregateStats spec-s (.get_specific_stats s)
        ^SpoutAggregateStats spout-s (.get_spout spec-s)]
    {"window" window
     "windowPretty" (window-hint window)
     "emitted" (.get_emitted comm-s)
     "transferred" (.get_transferred comm-s)
     "acked" (.get_acked comm-s)
     "failed" (.get_failed comm-s)
     "completeLatency" (float-str (.get_complete_latency_ms spout-s))}))

(defn- unpack-bolt-input-stat
  [[^GlobalStreamId s ^ComponentAggregateStats stats]]
  (let [^SpecificAggregateStats sas (.get_specific_stats stats)
        ^BoltAggregateStats bas (.get_bolt sas)
        ^CommonAggregateStats cas (.get_common_stats stats)
        comp-id (.get_componentId s)]
    {"component" comp-id
     "encodedComponentId" (URLEncoder/encode comp-id)
     "stream" (.get_streamId s)
     "executeLatency" (float-str (.get_execute_latency_ms bas))
     "processLatency" (float-str (.get_process_latency_ms bas))
     "executed" (Utils/nullToZero (.get_executed bas))
     "acked" (Utils/nullToZero (.get_acked cas))
     "failed" (Utils/nullToZero (.get_failed cas))}))

(defmulti unpack-comp-output-stat
  (fn [[_ ^ComponentAggregateStats s]] (.get_type s)))

(defmethod unpack-comp-output-stat ComponentType/BOLT
  [[stream-id ^ComponentAggregateStats stats]]
  (let [^CommonAggregateStats cas (.get_common_stats stats)]
    {"stream" stream-id
     "emitted" (Utils/nullToZero (.get_emitted cas))
     "transferred" (Utils/nullToZero (.get_transferred cas))}))

(defmethod unpack-comp-output-stat ComponentType/SPOUT
  [[stream-id ^ComponentAggregateStats stats]]
  (let [^CommonAggregateStats cas (.get_common_stats stats)
        ^SpecificAggregateStats spec-s (.get_specific_stats stats)
        ^SpoutAggregateStats spout-s (.get_spout spec-s)]
    {"stream" stream-id
     "emitted" (Utils/nullToZero (.get_emitted cas))
     "transferred" (Utils/nullToZero (.get_transferred cas))
     "completeLatency" (float-str (.get_complete_latency_ms spout-s))
     "acked" (Utils/nullToZero (.get_acked cas))
     "failed" (Utils/nullToZero (.get_failed cas))}))

(defmulti unpack-comp-exec-stat
  (fn [_ _ ^ComponentAggregateStats cas] (.get_type (.get_stats ^ExecutorAggregateStats cas))))

(defmethod unpack-comp-exec-stat ComponentType/BOLT
  [topology-id secure? ^ExecutorAggregateStats eas]
  (let [^ExecutorSummary summ (.get_exec_summary eas)
        ^ExecutorInfo info (.get_executor_info summ)
        ^ComponentAggregateStats stats (.get_stats eas)
        ^SpecificAggregateStats ss (.get_specific_stats stats)
        ^BoltAggregateStats bas (.get_bolt ss)
        ^CommonAggregateStats cas (.get_common_stats stats)
        host (.get_host summ)
        port (.get_port summ)
        exec-id (pretty-executor-info info)
        uptime (.get_uptime_secs summ)]
    {"id" exec-id
     "encodedId" (URLEncoder/encode exec-id)
     "uptime" (pretty-uptime-sec uptime)
     "uptimeSeconds" uptime
     "host" host
     "port" port
     "emitted" (Utils/nullToZero (.get_emitted cas))
     "transferred" (Utils/nullToZero (.get_transferred cas))
     "capacity" (float-str (Utils/nullToZero (.get_capacity bas)))
     "executeLatency" (float-str (.get_execute_latency_ms bas))
     "executed" (Utils/nullToZero (.get_executed bas))
     "processLatency" (float-str (.get_process_latency_ms bas))
     "acked" (Utils/nullToZero (.get_acked cas))
     "failed" (Utils/nullToZero (.get_failed cas))
     "workerLogLink" (worker-log-link host port topology-id secure?)}))

(defmethod unpack-comp-exec-stat ComponentType/SPOUT
  [topology-id secure? ^ExecutorAggregateStats eas]
  (let [^ExecutorSummary summ (.get_exec_summary eas)
        ^ExecutorInfo info (.get_executor_info summ)
        ^ComponentAggregateStats stats (.get_stats eas)
        ^SpecificAggregateStats ss (.get_specific_stats stats)
        ^SpoutAggregateStats sas (.get_spout ss)
        ^CommonAggregateStats cas (.get_common_stats stats)
        host (.get_host summ)
        port (.get_port summ)
        exec-id (pretty-executor-info info)
        uptime (.get_uptime_secs summ)]
    {"id" exec-id
     "encodedId" (URLEncoder/encode exec-id)
     "uptime" (pretty-uptime-sec uptime)
     "uptimeSeconds" uptime
     "host" host
     "port" port
     "emitted" (Utils/nullToZero (.get_emitted cas))
     "transferred" (Utils/nullToZero (.get_transferred cas))
     "completeLatency" (float-str (.get_complete_latency_ms sas))
     "acked" (Utils/nullToZero (.get_acked cas))
     "failed" (Utils/nullToZero (.get_failed cas))
     "workerLogLink" (worker-log-link host port topology-id secure?)}))

(defmulti unpack-component-page-info
  "Unpacks component-specific info to clojure data structures"
  (fn [^ComponentPageInfo info & _]
    (.get_component_type info)))

(defmethod unpack-component-page-info ComponentType/BOLT
  [^ComponentPageInfo info topology-id window include-sys? secure?]
  (merge
    {"boltStats" (map unpack-comp-agg-stat (.get_window_to_stats info))
     "inputStats" (map unpack-bolt-input-stat (.get_gsid_to_input_stats info))
     "outputStats" (map unpack-comp-output-stat (.get_sid_to_output_stats info))
     "executorStats" (map (partial unpack-comp-exec-stat topology-id secure?)
                          (.get_exec_stats info))}
    (-> info .get_errors (component-errors topology-id secure?))))

(defmethod unpack-component-page-info ComponentType/SPOUT
  [^ComponentPageInfo info topology-id window include-sys? secure?]
  (merge
    {"spoutSummary" (map unpack-comp-agg-stat (.get_window_to_stats info))
     "outputStats" (map unpack-comp-output-stat (.get_sid_to_output_stats info))
     "executorStats" (map (partial unpack-comp-exec-stat topology-id secure?)
                          (.get_exec_stats info))}
    (-> info .get_errors (component-errors topology-id secure?))))

(defn get-active-profile-actions
  [nimbus topology-id component]
  (let [profile-actions  (.getComponentPendingProfileActions nimbus
                                               topology-id
                                               component
                                 ProfileAction/JPROFILE_STOP)
        latest-profile-actions (map clojurify-profile-request profile-actions)
        active-actions (map (fn [profile-action]
                              {"host" (:host profile-action)
                               "port" (str (:port profile-action))
                               "dumplink" (worker-dump-link (:host profile-action) (str (:port profile-action)) topology-id)
                               "timestamp" (str (- (:timestamp profile-action) (System/currentTimeMillis)))})
                            latest-profile-actions)]
    (log-message "Latest-active actions are: " (pr active-actions))
    active-actions))

(defn component-page
  [topology-id component window include-sys? user secure?]
  (thrift/with-configured-nimbus-connection nimbus
    (let [window (or window ":all-time")
          window-hint (window-hint window)
          comp-page-info (.getComponentPageInfo ^Nimbus$Client nimbus
                                                topology-id
                                                component
                                                window
                                                include-sys?)
          topology-conf (from-json (.getTopologyConf ^Nimbus$Client nimbus
                                                     topology-id))
          msg-timeout (topology-conf TOPOLOGY-MESSAGE-TIMEOUT-SECS)
          [debugEnabled
           samplingPct] (if-let [debug-opts (.get_debug_options comp-page-info)]
                          [(.is_enable debug-opts)
                           (.get_samplingpct debug-opts)])]
      (assoc
       (unpack-component-page-info comp-page-info
                                   topology-id
                                   window
                                   include-sys?
                                   secure?)
       "user" user
       "id" component
       "encodedId" (URLEncoder/encode component)
       "name" (.get_topology_name comp-page-info)
       "executors" (.get_num_executors comp-page-info)
       "tasks" (.get_num_tasks comp-page-info)
       "topologyId" topology-id
       "topologyStatus" (.get_topology_status comp-page-info)
       "encodedTopologyId" (URLEncoder/encode topology-id)
       "window" window
       "componentType" (-> comp-page-info .get_component_type str lower-case)
       "windowHint" window-hint
       "debug" (or debugEnabled false)
       "samplingPct" (or samplingPct 10)
       "eventLogLink" (event-log-link topology-id
                                      component
                                      (.get_eventlog_host comp-page-info)
                                      (.get_eventlog_port comp-page-info)
                                      secure?)
       "profilingAndDebuggingCapable" (not (Utils/isOnWindows))
       "profileActionEnabled" (*STORM-CONF* WORKER-PROFILER-ENABLED)
       "profilerActive" (if (*STORM-CONF* WORKER-PROFILER-ENABLED)
                          (get-active-profile-actions nimbus topology-id component)
                          [])))))
    
(defn- level-to-dict [level]
  (if level
    (let [timeout (.get_reset_log_level_timeout_secs level)
          timeout-epoch (.get_reset_log_level_timeout_epoch level)
          target-level (.get_target_log_level level)
          reset-level (.get_reset_log_level level)]
          {"target_level" (.toString (Level/toLevel target-level))
           "reset_level" (.toString (Level/toLevel reset-level))
           "timeout" timeout
           "timeout_epoch" timeout-epoch})))

(defn log-config [topology-id]
  (thrift/with-configured-nimbus-connection
    nimbus
    (let [log-config (.getLogConfig ^Nimbus$Client nimbus topology-id)
          named-logger-levels (into {}
                                (for [[key val] (.get_named_logger_level log-config)]
                                  [(str key) (level-to-dict val)]))]
      {"namedLoggerLevels" named-logger-levels})))

(defn topology-config [topology-id]
  (thrift/with-configured-nimbus-connection nimbus
    (from-json (.getTopologyConf ^Nimbus$Client nimbus topology-id))))

(defn topology-op-response [topology-id op]
  {"topologyOperation" op,
   "topologyId" topology-id,
   "status" "success"
   })

(defn component-op-response [topology-id component-id op]
  {"topologyOperation" op,
   "topologyId" topology-id,
   "componentId" component-id,
   "status" "success"
   })

(defn check-include-sys?
  [sys?]
  (if (or (nil? sys?) (= "false" sys?)) false true))

(def http-creds-handler (AuthUtils/GetUiHttpCredentialsPlugin *STORM-CONF*))

(defn populate-context!
  "Populate the Storm RequestContext from an servlet-request. This should be called in each handler"
  [servlet-request]
    (when http-creds-handler
      (.populateContext http-creds-handler (ReqContext/context) servlet-request)))

(defn get-user-name
  [servlet-request]
  (.getUserName http-creds-handler servlet-request))

(defn json-profiling-disabled
  "Return a JSON response communicating that profiling is disabled and
  therefore unavailable."
  [callback]
  (json-response {"status" "disabled",
                  "message" "Profiling is not enabled on this server"}
                 callback
                 :status 501))

(defroutes main-routes
  (GET "/api/v1/cluster/configuration" [& m]
    (mark! ui:num-cluster-configuration-http-requests)
    (json-response (cluster-configuration)
                   (:callback m) :serialize-fn identity))
  (GET "/api/v1/cluster/summary" [:as {:keys [cookies servlet-request]} & m]
    (mark! ui:num-cluster-summary-http-requests)
    (populate-context! servlet-request)
    (assert-authorized-user "getClusterInfo")
    (let [user (get-user-name servlet-request)]
      (json-response (assoc (cluster-summary user)
                          "bugtracker-url" (*STORM-CONF* UI-PROJECT-BUGTRACKER-URL)
                          "central-log-url" (*STORM-CONF* UI-CENTRAL-LOGGING-URL)) (:callback m))))
  (GET "/api/v1/nimbus/summary" [:as {:keys [cookies servlet-request]} & m]
    (mark! ui:num-nimbus-summary-http-requests)
    (populate-context! servlet-request)
    (assert-authorized-user "getClusterInfo")
    (json-response (nimbus-summary) (:callback m)))
  (GET "/api/v1/history/summary" [:as {:keys [cookies servlet-request]} & m]
    (let [user (.getUserName http-creds-handler servlet-request)]
      (json-response (topology-history-info user) (:callback m))))
  (GET "/api/v1/supervisor/summary" [:as {:keys [cookies servlet-request]} & m]
    (mark! ui:num-supervisor-summary-http-requests)
    (populate-context! servlet-request)
    (assert-authorized-user "getClusterInfo")
    (json-response (assoc (supervisor-summary)
                     "logviewerPort" (*STORM-CONF* LOGVIEWER-PORT)) (:callback m)))
  (GET "/api/v1/topology/summary" [:as {:keys [cookies servlet-request]} & m]
    (mark! ui:num-all-topologies-summary-http-requests)
    (populate-context! servlet-request)
    (assert-authorized-user "getClusterInfo")
    (json-response (all-topologies-summary) (:callback m)))
  (GET  "/api/v1/topology-workers/:id" [:as {:keys [cookies servlet-request]} id & m]
    (let [id (URLDecoder/decode id)]
      (json-response {"hostPortList" (worker-host-port id)
                      "logviewerPort" (*STORM-CONF* LOGVIEWER-PORT)} (:callback m))))
  (GET "/api/v1/topology/:id" [:as {:keys [cookies servlet-request scheme]} id & m]
    (mark! ui:num-topology-page-http-requests)
    (populate-context! servlet-request)
    (assert-authorized-user "getTopology" (topology-config id))
    (let [user (get-user-name servlet-request)]
      (json-response (topology-page id (:window m) (check-include-sys? (:sys m)) user (= scheme :https)) (:callback m))))
  (GET "/api/v1/topology/:id/visualization-init" [:as {:keys [cookies servlet-request]} id & m]
    (mark! ui:num-build-visualization-http-requests)
    (populate-context! servlet-request)
    (assert-authorized-user "getTopology" (topology-config id))
    (json-response (build-visualization id (:window m) (check-include-sys? (:sys m))) (:callback m)))
  (GET "/api/v1/topology/:id/visualization" [:as {:keys [cookies servlet-request]} id & m]
    (mark! ui:num-mk-visualization-data-http-requests)
    (populate-context! servlet-request)
    (assert-authorized-user "getTopology" (topology-config id))
    (json-response (mk-visualization-data id (:window m) (check-include-sys? (:sys m))) (:callback m)))
  (GET "/api/v1/topology/:id/component/:component" [:as {:keys [cookies servlet-request scheme]} id component & m]
    (mark! ui:num-component-page-http-requests)
    (populate-context! servlet-request)
    (assert-authorized-user "getTopology" (topology-config id))
    (let [user (get-user-name servlet-request)]
      (json-response
          (component-page id component (:window m) (check-include-sys? (:sys m)) user (= scheme :https))
          (:callback m))))
  (GET "/api/v1/topology/:id/logconfig" [:as {:keys [cookies servlet-request]} id & m]
    (mark! ui:num-log-config-http-requests)
    (populate-context! servlet-request)
    (assert-authorized-user "getTopology" (topology-config id))
       (json-response (log-config id) (:callback m)))
  (POST "/api/v1/topology/:id/activate" [:as {:keys [cookies servlet-request]} id & m]
    (mark! ui:num-activate-topology-http-requests)
    (populate-context! servlet-request)
    (assert-authorized-user "activate" (topology-config id))
    (thrift/with-configured-nimbus-connection nimbus
       (let [tplg (->> (doto
                        (GetInfoOptions.)
                        (.set_num_err_choice NumErrorsChoice/NONE))
                      (.getTopologyInfoWithOpts ^Nimbus$Client nimbus id))
            name (.get_name tplg)]
        (.activate nimbus name)
        (log-message "Activating topology '" name "'")))
    (json-response (topology-op-response id "activate") (m "callback")))
  (POST "/api/v1/topology/:id/deactivate" [:as {:keys [cookies servlet-request]} id & m]
    (mark! ui:num-deactivate-topology-http-requests)
    (populate-context! servlet-request)
    (assert-authorized-user "deactivate" (topology-config id))
    (thrift/with-configured-nimbus-connection nimbus
        (let [tplg (->> (doto
                        (GetInfoOptions.)
                        (.set_num_err_choice NumErrorsChoice/NONE))
                      (.getTopologyInfoWithOpts ^Nimbus$Client nimbus id))
            name (.get_name tplg)]
        (.deactivate nimbus name)
        (log-message "Deactivating topology '" name "'")))
    (json-response (topology-op-response id "deactivate") (m "callback")))
  (POST "/api/v1/topology/:id/debug/:action/:spct" [:as {:keys [cookies servlet-request]} id action spct & m]
    (mark! ui:num-debug-topology-http-requests)
    (populate-context! servlet-request)
    (assert-authorized-user "debug" (topology-config id))
    (thrift/with-configured-nimbus-connection nimbus
        (let [tplg (->> (doto
                        (GetInfoOptions.)
                        (.set_num_err_choice NumErrorsChoice/NONE))
                   (.getTopologyInfoWithOpts ^Nimbus$Client nimbus id))
            name (.get_name tplg)
            enable? (= "enable" action)]
        (.debug nimbus name "" enable? (Integer/parseInt spct))
        (log-message "Debug topology [" name "] action [" action "] sampling pct [" spct "]")))
     (json-response (topology-op-response id (str "debug/" action)) (m "callback")))
  (POST "/api/v1/topology/:id/component/:component/debug/:action/:spct" [:as {:keys [cookies servlet-request]} id component action spct & m]
    (mark! ui:num-component-op-response-http-requests)
    (populate-context! servlet-request)
    (assert-authorized-user "debug" (topology-config id))
    (thrift/with-configured-nimbus-connection nimbus
      (let [tplg (->> (doto
                        (GetInfoOptions.)
                        (.set_num_err_choice NumErrorsChoice/NONE))
                   (.getTopologyInfoWithOpts ^Nimbus$Client nimbus id))
            name (.get_name tplg)
            enable? (= "enable" action)]
        (.debug nimbus name component enable? (Integer/parseInt spct))
        (log-message "Debug topology [" name "] component [" component "] action [" action "] sampling pct [" spct "]")))
    (json-response (component-op-response id component (str "/debug/" action)) (m "callback")))
  (POST "/api/v1/topology/:id/rebalance/:wait-time" [:as {:keys [cookies servlet-request]} id wait-time & m]
    (mark! ui:num-topology-op-response-http-requests)
    (populate-context! servlet-request)
    (assert-authorized-user "rebalance" (topology-config id))
    (thrift/with-configured-nimbus-connection nimbus
      (let [tplg (->> (doto
                        (GetInfoOptions.)
                        (.set_num_err_choice NumErrorsChoice/NONE))
                      (.getTopologyInfoWithOpts ^Nimbus$Client nimbus id))
            name (.get_name tplg)
            rebalance-options (m "rebalanceOptions")
            options (RebalanceOptions.)]
        (.set_wait_secs options (Integer/parseInt wait-time))
        (if (and (not-nil? rebalance-options) (contains? rebalance-options "numWorkers"))
          (.set_num_workers options (Integer/parseInt (.toString (rebalance-options "numWorkers")))))
        (if (and (not-nil? rebalance-options) (contains? rebalance-options "executors"))
          (doseq [keyval (rebalance-options "executors")]
            (.put_to_num_executors options (key keyval) (Integer/parseInt (.toString (val keyval))))))
        (.rebalance nimbus name options)
        (log-message "Rebalancing topology '" name "' with wait time: " wait-time " secs")))
    (json-response (topology-op-response id "rebalance") (m "callback")))
  (POST "/api/v1/topology/:id/kill/:wait-time" [:as {:keys [cookies servlet-request]} id wait-time & m]
    (mark! ui:num-topology-op-response-http-requests)
    (populate-context! servlet-request)
    (assert-authorized-user "killTopology" (topology-config id))
    (thrift/with-configured-nimbus-connection nimbus
      (let [tplg (->> (doto
                        (GetInfoOptions.)
                        (.set_num_err_choice NumErrorsChoice/NONE))
                      (.getTopologyInfoWithOpts ^Nimbus$Client nimbus id))
            name (.get_name tplg)
            options (KillOptions.)]
        (.set_wait_secs options (Integer/parseInt wait-time))
        (.killTopologyWithOpts nimbus name options)
        (log-message "Killing topology '" name "' with wait time: " wait-time " secs")))
    (json-response (topology-op-response id "kill") (m "callback")))
  (POST "/api/v1/topology/:id/logconfig" [:as {:keys [cookies servlet-request]} id namedLoggerLevels & m]
    (mark! ui:num-topology-op-response-http-requests)
    (populate-context! servlet-request)
    (assert-authorized-user "setLogConfig" (topology-config id))
    (thrift/with-configured-nimbus-connection
      nimbus
      (let [new-log-config (LogConfig.)]
        (doseq [[key level] namedLoggerLevels]
            (let [logger-name (str key)
                  target-level (.get level "target_level")
                  timeout (or (.get level "timeout") 0)
                  named-logger-level (LogLevel.)]
              ;; if target-level is nil, do not set it, user wants to clear
              (log-message "The target level for " logger-name " is " target-level)
              (if (nil? target-level)
                (do
                  (.set_action named-logger-level LogLevelAction/REMOVE)
                  (.unset_target_log_level named-logger-level))
                (do
                  (.set_action named-logger-level LogLevelAction/UPDATE)
                  ;; the toLevel here ensures the string we get is valid
                  (.set_target_log_level named-logger-level (.name (Level/toLevel target-level)))
                  (.set_reset_log_level_timeout_secs named-logger-level timeout)))
              (log-message "Adding this " logger-name " " named-logger-level " to " new-log-config)
              (.put_to_named_logger_level new-log-config logger-name named-logger-level)))
        (log-message "Setting topology " id " log config " new-log-config)
        (.setLogConfig nimbus id new-log-config)
        (json-response (log-config id) (m "callback")))))

  (GET "/api/v1/topology/:id/profiling/start/:host-port/:timeout"
       [:as {:keys [servlet-request]} id host-port timeout & m]
       (if (get *STORM-CONF* WORKER-PROFILER-ENABLED)
         (do
           (populate-context! servlet-request)
           (thrift/with-configured-nimbus-connection nimbus
             (assert-authorized-user "setWorkerProfiler" (topology-config id))
             (let [[host, port] (split host-port #":")
                   nodeinfo (NodeInfo. host (set [(Long. port)]))
                   timestamp (+ (System/currentTimeMillis) (* 60000 (Long. timeout)))
                   request (ProfileRequest. nodeinfo
                                            ProfileAction/JPROFILE_STOP)]
               (.set_time_stamp request timestamp)
               (.setWorkerProfiler nimbus id request)
               (json-response {"status" "ok"
                               "id" host-port
                               "timeout" timeout
                               "dumplink" (worker-dump-link
                                           host
                                           port
                                           id)}
                              (m "callback")))))
         (json-profiling-disabled (m "callback"))))

  (GET "/api/v1/topology/:id/profiling/stop/:host-port"
       [:as {:keys [servlet-request]} id host-port & m]
       (if (get *STORM-CONF* WORKER-PROFILER-ENABLED)
         (do
           (populate-context! servlet-request)
           (thrift/with-configured-nimbus-connection nimbus
             (assert-authorized-user "setWorkerProfiler" (topology-config id))
             (let [[host, port] (split host-port #":")
                   nodeinfo (NodeInfo. host (set [(Long. port)]))
                   timestamp 0
                   request (ProfileRequest. nodeinfo
                                            ProfileAction/JPROFILE_STOP)]
               (.set_time_stamp request timestamp)
               (.setWorkerProfiler nimbus id request)
               (json-response {"status" "ok"
                               "id" host-port}
                              (m "callback")))))
         (json-profiling-disabled (m "callback"))))

  (GET "/api/v1/topology/:id/profiling/dumpprofile/:host-port"
       [:as {:keys [servlet-request]} id host-port & m]
       (if (get *STORM-CONF* WORKER-PROFILER-ENABLED)
         (do
           (populate-context! servlet-request)
           (thrift/with-configured-nimbus-connection nimbus
             (assert-authorized-user "setWorkerProfiler" (topology-config id))
             (let [[host, port] (split host-port #":")
                   nodeinfo (NodeInfo. host (set [(Long. port)]))
                   timestamp (System/currentTimeMillis)
                   request (ProfileRequest. nodeinfo
                                            ProfileAction/JPROFILE_DUMP)]
               (.set_time_stamp request timestamp)
               (.setWorkerProfiler nimbus id request)
               (json-response {"status" "ok"
                               "id" host-port}
                              (m "callback")))))
         (json-profiling-disabled (m "callback"))))

  (GET "/api/v1/topology/:id/profiling/dumpjstack/:host-port"
       [:as {:keys [servlet-request]} id host-port & m]
       (populate-context! servlet-request)
       (thrift/with-configured-nimbus-connection nimbus
         (assert-authorized-user "setWorkerProfiler" (topology-config id))
         (let [[host, port] (split host-port #":")
               nodeinfo (NodeInfo. host (set [(Long. port)]))
               timestamp (System/currentTimeMillis)
               request (ProfileRequest. nodeinfo
                                        ProfileAction/JSTACK_DUMP)]
           (.set_time_stamp request timestamp)
           (.setWorkerProfiler nimbus id request)
           (json-response {"status" "ok"
                           "id" host-port}
                          (m "callback")))))

  (GET "/api/v1/topology/:id/profiling/restartworker/:host-port"
       [:as {:keys [servlet-request]} id host-port & m]
       (populate-context! servlet-request)
       (thrift/with-configured-nimbus-connection nimbus
         (assert-authorized-user "setWorkerProfiler" (topology-config id))
         (let [[host, port] (split host-port #":")
               nodeinfo (NodeInfo. host (set [(Long. port)]))
               timestamp (System/currentTimeMillis)
               request (ProfileRequest. nodeinfo
                                        ProfileAction/JVM_RESTART)]
           (.set_time_stamp request timestamp)
           (.setWorkerProfiler nimbus id request)
           (json-response {"status" "ok"
                           "id" host-port}
                          (m "callback")))))
       
  (GET "/api/v1/topology/:id/profiling/dumpheap/:host-port"
       [:as {:keys [servlet-request]} id host-port & m]
       (populate-context! servlet-request)
       (thrift/with-configured-nimbus-connection nimbus
         (assert-authorized-user "setWorkerProfiler" (topology-config id))
         (let [[host, port] (split host-port #":")
               nodeinfo (NodeInfo. host (set [(Long. port)]))
               timestamp (System/currentTimeMillis)
               request (ProfileRequest. nodeinfo
                                        ProfileAction/JMAP_DUMP)]
           (.set_time_stamp request timestamp)
           (.setWorkerProfiler nimbus id request)
           (json-response {"status" "ok"
                           "id" host-port}
                          (m "callback")))))
  
  (GET "/" [:as {cookies :cookies}]
    (mark! ui:num-main-page-http-requests)
    (resp/redirect "/index.html"))
  (route/resources "/")
  (route/not-found "Page not found"))

(defn catch-errors
  [handler]
  (fn [request]
    (try
      (handler request)
      (catch Exception ex
        (json-response (exception->json ex) ((:query-params request) "callback") :status 500)))))

(def app
  (handler/site (-> main-routes
                    (wrap-json-params)
                    (wrap-multipart-params)
                    (wrap-reload '[org.apache.storm.ui.core])
                    requests-middleware
                    catch-errors)))

(defn start-server!
  []
  (try
    (let [conf *STORM-CONF*
          header-buffer-size (int (.get conf UI-HEADER-BUFFER-BYTES))
          filters-confs [{:filter-class (conf UI-FILTER)
                          :filter-params (conf UI-FILTER-PARAMS)}]
          https-port (if (not-nil? (conf UI-HTTPS-PORT)) (conf UI-HTTPS-PORT) 0)
          https-ks-path (conf UI-HTTPS-KEYSTORE-PATH)
          https-ks-password (conf UI-HTTPS-KEYSTORE-PASSWORD)
          https-ks-type (conf UI-HTTPS-KEYSTORE-TYPE)
          https-key-password (conf UI-HTTPS-KEY-PASSWORD)
          https-ts-path (conf UI-HTTPS-TRUSTSTORE-PATH)
          https-ts-password (conf UI-HTTPS-TRUSTSTORE-PASSWORD)
          https-ts-type (conf UI-HTTPS-TRUSTSTORE-TYPE)
          https-want-client-auth (conf UI-HTTPS-WANT-CLIENT-AUTH)
          https-need-client-auth (conf UI-HTTPS-NEED-CLIENT-AUTH)]
      (start-metrics-reporters conf)
      (storm-run-jetty {:port (conf UI-PORT)
                        :host (conf UI-HOST)
                        :https-port https-port
                        :configurator (fn [server]
                                        (config-ssl server
                                                    https-port
                                                    https-ks-path
                                                    https-ks-password
                                                    https-ks-type
                                                    https-key-password
                                                    https-ts-path
                                                    https-ts-password
                                                    https-ts-type
                                                    https-need-client-auth
                                                    https-want-client-auth)
                                        (doseq [connector (.getConnectors server)]
                                          (.setRequestHeaderSize connector header-buffer-size))
                                        (config-filter server app filters-confs))}))
   (catch Exception ex
     (log-error ex))))

(defn -main
  []
  (log-message "Starting ui server for storm version '" STORM-VERSION "'")
  (start-server!))<|MERGE_RESOLUTION|>--- conflicted
+++ resolved
@@ -145,18 +145,13 @@
 
 (defn event-log-link
   [topology-id component-id host port secure?]
-  (logviewer-link host (Utils/eventLogsFilename topology-id (str port)) secure?))
+  (logviewer-link host (Utils/eventLogsFilename topology-id port) secure?))
 
 (defn worker-log-link [host port topology-id secure?]
-<<<<<<< HEAD
-  (let [fname (Utils/logsFilename topology-id (str port))]
-    (logviewer-link host fname secure?)))
-=======
   (if (or (empty? host) (let [port_str (str port "")] (or (empty? port_str) (= "0" port_str))))
     ""
-    (let [fname (Utils/logsFilename topology-id port)]
+    (let [fname (Utils/logsFilename topology-id (str port))]
       (logviewer-link host fname secure?))))
->>>>>>> 4ca7522d
 
 (defn nimbus-log-link [host]
   (url-format "http://%s:%s/daemonlog?file=nimbus.log" host (*STORM-CONF* LOGVIEWER-PORT)))
