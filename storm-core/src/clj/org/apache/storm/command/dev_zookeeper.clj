--- conflicted
+++ resolved
@@ -14,12 +14,8 @@
 ;; See the License for the specific language governing permissions and
 ;; limitations under the License.
 (ns org.apache.storm.command.dev-zookeeper
-<<<<<<< HEAD
+  (:import [org.apache.storm.utils Utils])
   (:use [org.apache.storm util config])
-=======
-  (:import [org.apache.storm.utils Utils])
-  (:use [org.apache.storm zookeeper util config])
->>>>>>> 12ceb097
   (:import [org.apache.storm.utils ConfigUtils])
   (:import [org.apache.storm.zookeeper Zookeeper])
   (:gen-class))
