--- conflicted
+++ resolved
@@ -323,19 +323,6 @@
       if (null == o) {
         return defaultValue;
       }
-<<<<<<< HEAD
-      
-      if(o instanceof Long) {
-          return ((Long) o ).intValue();
-      } else if (o instanceof Integer) {
-          return (Integer) o;
-      } else if (o instanceof Short) {
-          return ((Short) o).intValue();
-      } else if (o instanceof String) {
-          return Integer.parseInt((String) o);
-      } else {
-          throw new IllegalArgumentException("Don't know how to convert " + o + " + to int");
-=======
 
       if (o instanceof Integer ||
           o instanceof Short ||
@@ -346,7 +333,8 @@
           if (l <= Integer.MAX_VALUE && l >= Integer.MIN_VALUE) {
               return (int) l;
           }
->>>>>>> b2a8a77c
+      } else if (o instanceof String) {
+          return Integer.parseInt((String) o);
       }
 
       throw new IllegalArgumentException("Don't know how to convert " + o + " to int");
