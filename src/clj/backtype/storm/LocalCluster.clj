--- conflicted
+++ resolved
@@ -1,30 +1,19 @@
 (ns backtype.storm.LocalCluster
-<<<<<<< HEAD
   (:use [backtype.storm testing config])
-=======
-  (:use [backtype.storm testing])
   (:import [java.util Map])
->>>>>>> 2075e574
   (:gen-class
    :init init
    :implements [backtype.storm.ILocalCluster]
    :constructors {[] [] [java.util.Map] []}
    :state state ))
 
-<<<<<<< HEAD
-(defn -init []
-  (let [ret (mk-local-storm-cluster :daemon-conf {TOPOLOGY-ENABLE-MESSAGE-TIMEOUTS true})]
-    [[] ret]
-    ))
-=======
 (defn -init
   ([]
-     (let [ret (mk-local-storm-cluster)]
+     (let [ret (mk-local-storm-cluster :daemon-conf {TOPOLOGY-ENABLE-MESSAGE-TIMEOUTS true})]
        [[] ret]
        ))
   ([^Map stateMap]
      [[] stateMap]))
->>>>>>> 2075e574
 
 (defn -submitTopology [this name conf topology]
   (submit-local-topology (:nimbus (. this state))
