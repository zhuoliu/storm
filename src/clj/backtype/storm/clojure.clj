(ns backtype.storm.clojure
<<<<<<< HEAD
  (:use [backtype.storm util])
  (:import [backtype.storm LocalCluster StormSubmitter])
=======
  (:use [clojure.contrib.def :only [defnk defalias]])
  (:use [backtype.storm bootstrap util])
  (:import [backtype.storm StormSubmitter])
>>>>>>> c1b8943e
  (:import [backtype.storm.generated StreamInfo])
  (:import [backtype.storm.tuple Tuple])
  (:import [backtype.storm.task OutputCollector IBolt TopologyContext])
  (:import [backtype.storm.spout SpoutOutputCollector ISpout])
  (:import [backtype.storm.utils Utils])
  (:import [backtype.storm.clojure ClojureBolt ClojureSpout])
  (:import [java.util List])
  (:require [backtype.storm [thrift :as thrift]]))


(defn direct-stream [fields]
  (StreamInfo. fields true))

(defn to-spec [avar]
  (let [m (meta avar)]
    [(str (:ns m)) (str (:name m))]))

(defn clojure-bolt* [output-spec fn-var conf-fn-var args]
  (ClojureBolt. (to-spec fn-var) (to-spec conf-fn-var) args (thrift/mk-output-spec output-spec)))

(defmacro clojure-bolt [output-spec fn-sym conf-fn-sym args]
  `(clojure-bolt* ~output-spec (var ~fn-sym) (var ~conf-fn-sym) ~args))

(defn clojure-spout* [output-spec fn-var conf-var args]
  (let [m (meta fn-var)]
    (ClojureSpout. (to-spec fn-var) (to-spec conf-var) args (thrift/mk-output-spec output-spec))
    ))

(defmacro clojure-spout [output-spec fn-sym conf-sym args]
  `(clojure-spout* ~output-spec (var ~fn-sym) (var ~conf-sym) ~args))

(defn normalize-fns [body]
  (for [[name args & impl] body
        :let [args (-> "this"
                       gensym
                       (cons args)
                       vec)]]
    (concat [name args] impl)
    ))

(defmacro bolt [& body]
  (let [[bolt-fns other-fns] (split-with #(not (symbol? %)) body)
        fns (normalize-fns bolt-fns)]
    `(reify IBolt
       ~@fns
       ~@other-fns)))

(defmacro bolt-execute [& body]
  `(bolt
     (~'execute ~@body)))

(defmacro spout [& body]
  (let [[spout-fns other-fns] (split-with #(not (symbol? %)) body)
        fns (normalize-fns spout-fns)]
    `(reify ISpout
       ~@fns
       ~@other-fns)))

(defmacro defbolt [name output-spec & [opts & impl :as all]]
  (if-not (map? opts)
    `(defbolt ~name ~output-spec {} ~@all)
    (let [worker-name (symbol (str name "__"))
          conf-fn-name (symbol (str name "__conf__"))
          params (:params opts)
          conf-code (:conf opts)
          fn-body (if (:prepare opts)
                    (cons 'fn impl)
                    (let [[args & impl-body] impl
                          coll-sym (nth args 1)
                          args (vec (take 1 args))
                          prepargs [(gensym "conf") (gensym "context") coll-sym]]
                      `(fn ~prepargs (bolt (~'execute ~args ~@impl-body)))))
          definer (if params
                    `(defn ~name [& args#]
                       (clojure-bolt ~output-spec ~worker-name ~conf-fn-name args#))
                    `(def ~name
                       (clojure-bolt ~output-spec ~worker-name ~conf-fn-name []))
                    )
          ]
      `(do
         (defn ~conf-fn-name ~(if params params [])
           ~conf-code
           )
         (defn ~worker-name ~(if params params [])
           ~fn-body
           )
         ~definer
         ))))

(defmacro defspout [name output-spec & [opts & impl :as all]]
  (if-not (map? opts)
    `(defspout ~name ~output-spec {} ~@all)
    (let [worker-name (symbol (str name "__"))
          conf-fn-name (symbol (str name "__conf__"))
          params (:params opts)
          conf-code (:conf opts)
          prepare? (:prepare opts)
          prepare? (if (nil? prepare?) true prepare?)
          fn-body (if prepare?
                    (cons 'fn impl)
                    (let [[args & impl-body] impl
                          coll-sym (first args)
                          prepargs [(gensym "conf") (gensym "context") coll-sym]]
                      `(fn ~prepargs (spout (~'nextTuple [] ~@impl-body)))))
          definer (if params
                    `(defn ~name [& args#]
                       (clojure-spout ~output-spec ~worker-name ~conf-fn-name args#))
                    `(def ~name
                       (clojure-spout ~output-spec ~worker-name ~conf-fn-name []))
                    )
          ]
      `(do
         (defn ~conf-fn-name ~(if params params [])
           ~conf-code
           )
         (defn ~worker-name ~(if params params [])
           ~fn-body
           )
         ~definer
         ))))

(defprotocol TupleValues
  (tuple-values [values collector stream]))

(extend-protocol TupleValues
  java.util.Map
  (tuple-values [this collector ^String stream]
    (let [^TopologyContext context (:context collector)
          fields (..  context (getThisOutputFields stream) toList) ]
      (vec (map (into 
                  (empty this) (for [[k v] this] 
                                   [(if (keyword? k) (name k) k) v])) 
                fields))))
  java.util.List
  (tuple-values [this collector stream]
    this))

(defnk emit-bolt! [collector ^TupleValues values
                   :stream Utils/DEFAULT_STREAM_ID :anchor []]
  (let [^List anchor (collectify anchor)
        values (tuple-values values collector stream) ]
    (.emit ^OutputCollector (:output-collector collector) stream anchor values)
    ))

(defnk emit-direct-bolt! [collector task ^TupleValues values
                          :stream Utils/DEFAULT_STREAM_ID :anchor []]
  (let [^List anchor (collectify anchor)
        values (tuple-values values collector stream) ]
    (.emitDirect ^OutputCollector (:output-collector collector) task stream anchor values)
    ))

(defn ack! [collector ^Tuple tuple]
  (.ack ^OutputCollector (:output-collector collector) tuple))

(defn fail! [collector ^Tuple tuple]
  (.fail ^OutputCollector (:output-collector collector) tuple))

(defnk emit-spout! [collector ^TupleValues values
                    :stream Utils/DEFAULT_STREAM_ID :id nil]
  (let [values (tuple-values values collector stream)]
    (.emit ^SpoutOutputCollector (:output-collector collector) stream values id)))

(defnk emit-direct-spout! [collector task ^TupleValues values
                           :stream Utils/DEFAULT_STREAM_ID :id nil]
  (let [values (tuple-values values collector stream)]
    (.emitDirect ^SpoutOutputCollector (:output-collector collector) task stream values id)))

(defalias topology thrift/mk-topology)
(defalias bolt-spec thrift/mk-bolt-spec)
(defalias spout-spec thrift/mk-spout-spec)
(defalias shell-bolt-spec thrift/mk-shell-bolt-spec)
(defalias shell-spout-spec thrift/mk-shell-spout-spec)

(defn submit-remote-topology [name conf topology]
  (StormSubmitter/submitTopology name conf topology))

(defn local-cluster []  
  ;; do this to avoid a cyclic dependency of
  ;; LocalCluster -> testing -> nimbus -> bootstrap -> clojure -> LocalCluster
  (eval '(new backtype.storm.LocalCluster)))<|MERGE_RESOLUTION|>--- conflicted
+++ resolved
@@ -1,12 +1,6 @@
 (ns backtype.storm.clojure
-<<<<<<< HEAD
-  (:use [backtype.storm util])
-  (:import [backtype.storm LocalCluster StormSubmitter])
-=======
-  (:use [clojure.contrib.def :only [defnk defalias]])
   (:use [backtype.storm bootstrap util])
   (:import [backtype.storm StormSubmitter])
->>>>>>> c1b8943e
   (:import [backtype.storm.generated StreamInfo])
   (:import [backtype.storm.tuple Tuple])
   (:import [backtype.storm.task OutputCollector IBolt TopologyContext])
@@ -144,14 +138,14 @@
   (tuple-values [this collector stream]
     this))
 
-(defnk emit-bolt! [collector ^TupleValues values
+(defnk emit-bolt! [collector values
                    :stream Utils/DEFAULT_STREAM_ID :anchor []]
   (let [^List anchor (collectify anchor)
         values (tuple-values values collector stream) ]
     (.emit ^OutputCollector (:output-collector collector) stream anchor values)
     ))
 
-(defnk emit-direct-bolt! [collector task ^TupleValues values
+(defnk emit-direct-bolt! [collector task values
                           :stream Utils/DEFAULT_STREAM_ID :anchor []]
   (let [^List anchor (collectify anchor)
         values (tuple-values values collector stream) ]
@@ -164,12 +158,12 @@
 (defn fail! [collector ^Tuple tuple]
   (.fail ^OutputCollector (:output-collector collector) tuple))
 
-(defnk emit-spout! [collector ^TupleValues values
+(defnk emit-spout! [collector values
                     :stream Utils/DEFAULT_STREAM_ID :id nil]
   (let [values (tuple-values values collector stream)]
     (.emit ^SpoutOutputCollector (:output-collector collector) stream values id)))
 
-(defnk emit-direct-spout! [collector task ^TupleValues values
+(defnk emit-direct-spout! [collector task values
                            :stream Utils/DEFAULT_STREAM_ID :id nil]
   (let [values (tuple-values values collector stream)]
     (.emitDirect ^SpoutOutputCollector (:output-collector collector) task stream values id)))
