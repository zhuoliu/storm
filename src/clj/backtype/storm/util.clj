(ns backtype.storm.util
  (:import [java.net InetAddress])
  (:import [java.util Map List Collection])
  (:import [java.io FileReader])
  (:import [backtype.storm Config])
  (:import [backtype.storm.utils Time Container ClojureTimerTask Utils])
  (:import [java.util UUID])
  (:import [java.util.zip ZipFile])
  (:import [java.util.concurrent.locks ReentrantReadWriteLock])
  (:import [java.util.concurrent Semaphore])
  (:import [java.io File RandomAccessFile StringWriter PrintWriter])
  (:import [java.lang.management ManagementFactory])
  (:import [org.apache.commons.exec DefaultExecutor CommandLine])
  (:import [org.apache.commons.io FileUtils])
  (:import [org.apache.commons.exec ExecuteException])
  (:import [org.json.simple JSONValue])
<<<<<<< HEAD
  (:require [clojure [string :as str]])
=======
  (:import [clojure.lang RT])
  (:require [clojure.contrib [str-utils2 :as str]])
>>>>>>> c1b8943e
  (:require [clojure [set :as set]])
  (:use [clojure walk])
  (:use [backtype.storm log])
  )

<<<<<<< HEAD
(defmacro defalias
  "Defines an alias for a var: a new var with the same root binding (if
  any) and similar metadata. The metadata of the alias is its initial
  metadata (as provided by def) merged into the metadata of the original."
  ([name orig]
     `(do
        (alter-meta!
         (if (.hasRoot (var ~orig))
           (def ~name (.getRawRoot (var ~orig)))
           (def ~name))
         ;; When copying metadata, disregard {:macro false}.
         ;; Workaround for http://www.assembla.com/spaces/clojure/tickets/273
         #(conj (dissoc % :macro)
                (apply dissoc (meta (var ~orig)) (remove #{:macro} (keys %)))))
        (var ~name)))
  ([name orig doc]
     (list `defalias (with-meta name (assoc (meta name) :doc doc)) orig)))

;; name-with-attributes by Konrad Hinsen:
(defn name-with-attributes
  "To be used in macro definitions.
   Handles optional docstrings and attribute maps for a name to be defined
   in a list of macro arguments. If the first macro argument is a string,
   it is added as a docstring to name and removed from the macro argument
   list. If afterwards the first macro argument is a map, its entries are
   added to the name's metadata map and the map is removed from the
   macro argument list. The return value is a vector containing the name
   with its extended metadata map and the list of unprocessed macro
   arguments."
  [name macro-args]
  (let [[docstring macro-args] (if (string? (first macro-args))
                                 [(first macro-args) (next macro-args)]
                                 [nil macro-args])
    [attr macro-args]          (if (map? (first macro-args))
                                 [(first macro-args) (next macro-args)]
                                 [{} macro-args])
    attr                       (if docstring
                                 (assoc attr :doc docstring)
                                 attr)
    attr                       (if (meta name)
                                 (conj (meta name) attr)
                                 attr)]
    [(with-meta name attr) macro-args]))

(defmacro defnk
 "Define a function accepting keyword arguments. Symbols up to the first
 keyword in the parameter list are taken as positional arguments.  Then
 an alternating sequence of keywords and defaults values is expected. The
 values of the keyword arguments are available in the function body by
 virtue of the symbol corresponding to the keyword (cf. :keys destructuring).
 defnk accepts an optional docstring as well as an optional metadata map."
 [fn-name & fn-tail]
 (let [[fn-name [args & body]] (name-with-attributes fn-name fn-tail)
       [pos kw-vals]           (split-with symbol? args)
       syms                    (map #(-> % name symbol) (take-nth 2 kw-vals))
       values                  (take-nth 2 (rest kw-vals))
       sym-vals                (apply hash-map (interleave syms values))
       de-map                  {:keys (vec syms)
                                :or   sym-vals}]
   `(defn ~fn-name
      [~@pos & options#]
      (let [~de-map (apply hash-map options#)]
        ~@body))))

(defn find-first
  "Returns the first item of coll for which (pred item) returns logical true.
  Consumes sequences up to the first match, will consume the entire sequence
  and return nil if no match is found."
  [pred coll]
  (first (filter pred coll)))

(defn dissoc-in
  "Dissociates an entry from a nested associative structure returning a new
  nested structure. keys is a sequence of keys. Any empty maps that result
  will not be present in the new structure."
  [m [k & ks :as keys]]
  (if ks
    (if-let [nextmap (get m k)]
      (let [newmap (dissoc-in nextmap ks)]
        (if (seq newmap)
          (assoc m k newmap)
          (dissoc m k)))
      m)
    (dissoc m k)))
=======
(defn exception-cause? [klass ^Throwable t]
  (->> (iterate #(.getCause ^Throwable %) t)
       (take-while identity)
       (some (partial instance? klass))
       boolean))

(defmacro forcat [[args aseq] & body]
  `(mapcat (fn [~args]
             ~@body)
           ~aseq))

(defmacro try-cause [& body]
  (let [checker (fn [form]
                  (or (not (sequential? form))
                      (not= 'catch (first form))))
        [code guards] (split-with checker body)
        error-local (gensym "t")
        guards (forcat [[_ klass local & guard-body] guards]
                 `((exception-cause? ~klass ~error-local)
                   (let [~local ~error-local]
                     ~@guard-body
                     )))
        ]
    `(try ~@code
          (catch Throwable ~error-local
            (cond ~@guards
                  true (throw ~error-local)
                  )))))
>>>>>>> c1b8943e

(defn local-hostname []
  (.getCanonicalHostName (InetAddress/getLocalHost)))

(letfn [(try-port [port]
          (with-open [socket (java.net.ServerSocket. port)]
            (.getLocalPort socket)))]
  (defn available-port
    ([] (try-port 0))
    ([preferred]
      (try
        (try-port preferred)
        (catch java.io.IOException e
          (available-port))))))

(defn uuid []
  (str (UUID/randomUUID)))

(defn current-time-secs []
  (Time/currentTimeSecs))

(defn clojurify-structure [s]
  (prewalk (fn [x]
              (cond (instance? Map x) (into {} x)
                    (instance? List x) (vec x)
                    true x))
           s))

(defmacro with-file-lock [path & body]
  `(let [f# (File. ~path)
         _# (.createNewFile f#)
         rf# (RandomAccessFile. f# "rw")
         lock# (.. rf# (getChannel) (lock))]
      (try
        ~@body
        (finally
          (.release lock#)
          (.close rf#))
        )))

(defn tokenize-path [^String path]
  (let [toks (.split path "/")]
    (vec (filter (complement empty?) toks))
    ))

(defn assoc-conj [m k v]
  (merge-with concat m {k [v]}))

;; returns [ones in first set not in second, ones in second set not in first]
(defn set-delta [old curr]
  (let [s1 (set old)
        s2 (set curr)]
    [(set/difference s1 s2) (set/difference s2 s1)]
    ))

(defn parent-path [path]
  (let [toks (tokenize-path path)]
    (str "/" (str/join "/" (butlast toks)))
    ))

(defn toks->path [toks]
  (str "/" (str/join "/" toks))
  )

(defn normalize-path [^String path]
  (toks->path (tokenize-path path)))

(defn map-val [afn amap]
  (into {}
    (for [[k v] amap]
      [k (afn v)]
      )))

(defn filter-val [afn amap]
  (into {}
    (filter
      (fn [[k v]]
        (afn v))
       amap
       )))

(defn filter-key [afn amap]
  (into {}
    (filter
      (fn [[k v]]
        (afn k))
       amap
       )))

(defn separate [pred aseq]
  [(filter pred aseq) (filter (complement pred) aseq)])

(defn full-path [parent name]
  (let [toks (tokenize-path parent)]
    (toks->path (conj toks name))
    ))

(def not-nil? (complement nil?))

(defn barr [& vals]
  (byte-array (map byte vals)))

(defn halt-process! [val & msg]
  (log-message "Halting process: " msg)
  (.halt (Runtime/getRuntime) val)
  )

(defn sum [vals]
  (reduce + vals))

(defn repeat-seq
  ([aseq]
    (apply concat (repeat aseq)))
  ([amt aseq]
    (apply concat (repeat amt aseq))
    ))

(defn div
  "Perform floating point division on the arguments."
  [f & rest] (apply / (double f) rest))

(defn defaulted [val default]
  (if val val default))

<<<<<<< HEAD
(defn mk-counter []
  (let [val (atom 0)]
    (fn []
      (Integer. (swap! val inc)))))
=======
(defn mk-counter
  ([] (mk-counter 1))
  ([start-val]
     (let [val (atom (dec start-val))]
       (fn []
         (swap! val inc)))))
>>>>>>> c1b8943e

(defmacro for-times [times & body]
  `(for [i# (range ~times)]
     ~@body
     ))

(defmacro dofor [& body]
  `(doall (for ~@body)))

(defn reverse-map
  "{:a 1 :b 1 :c 2} -> {1 [:a :b] 2 :c}"
  [amap]
  (reduce (fn [m [k v]]
    (let [existing (get m v [])]
      (assoc m v (conj existing k))))
    {} amap))

(defmacro print-vars [& vars]
  (let [prints (for [v vars] `(println ~(str v) ~v))]
    `(do ~@prints)))

(defn process-pid
  "Gets the pid of this JVM. Hacky because Java doesn't provide a real way to do this."
  []
  (let [name (.getName (ManagementFactory/getRuntimeMXBean))
        split (.split name "@")]
    (when-not (= 2 (count split))
      (throw (RuntimeException. (str "Got unexpected process name: " name))))
    (first split)
    ))

(defn exec-command! [command]
  (let [[comm-str & args] (seq (.split command " "))
        command (CommandLine. comm-str)]
    (doseq [a args]
      (.addArgument command a))
    (.execute (DefaultExecutor.) command)
    ))

(defn extract-dir-from-jar [jarpath dir destdir]
  (try-cause
    (exec-command! (str "unzip -qq " jarpath " " dir "/** -d " destdir))
  (catch ExecuteException e
    (log-message "Error when trying to extract " dir " from " jarpath))
  ))

(defn ensure-process-killed! [pid]
  ;; TODO: should probably do a ps ax of some sort to make sure it was killed
  (try-cause
    (exec-command! (str "kill -9 " pid))
  (catch ExecuteException e
    (log-message "Error when trying to kill " pid ". Process is probably already dead."))
    ))

(defnk launch-process [command :environment {}]
  (let [command (->> (seq (.split command " "))
                     (filter (complement empty?)))
        builder (ProcessBuilder. (cons "nohup" command))
        process-env (.environment builder)]
    (doseq [[k v] environment]
      (.put process-env k v))
    (.start builder)
    ))

(defn sleep-secs [secs]
  (Time/sleep (* (long secs) 1000)))

(defn sleep-until-secs [target-secs]
  (Time/sleepUntil (* (long target-secs) 1000)))

(defprotocol SmartThread
  (start [this])
  (join [this])
  (interrupt [this])
  (sleeping? [this]))

;; afn returns amount of time to sleep
(defnk async-loop [afn
                   :daemon false
                   :kill-fn (fn [error] (halt-process! 1 "Async loop died!"))
                   :priority Thread/NORM_PRIORITY
                   :args-fn (fn [] [])
                   :start true]
  (let [thread (Thread.
                (fn []
                  (try-cause
                    (let [args (args-fn)]
                      (loop []
                        (let [sleep-time (apply afn args)]
                          (when-not (nil? sleep-time)
                            (sleep-secs sleep-time)
                            (recur))
                          )))
                    (catch InterruptedException e
                      (log-message "Async loop interrupted!")
                      )
                    (catch Throwable t
                      (log-error t "Async loop died!")
                      (kill-fn t)
                      ))
                  ))]
    (.setDaemon thread daemon)
    (.setPriority thread priority)
    (when start
      (.start thread))
    ;; should return object that supports stop, interrupt, join, and waiting?
    (reify SmartThread
      (start [this]
        (.start thread))
      (join [this]
        (.join thread))
      (interrupt [this]
        (.interrupt thread))
      (sleeping? [this]
        (Time/isThreadWaiting thread)
        ))
      ))

(defn exists-file? [path]
  (.exists (File. path)))

(defn rmr [path]
  (log-debug "Rmr path " path)
  (when (exists-file? path)
    (FileUtils/forceDelete (File. path))))

(defn rmpath
  "Removes file or directory at the path. Not recursive. Throws exception on failure"
  [path]
  (log-debug "Removing path " path)
  (let [deleted? (.delete (File. path))]
    (when-not deleted?
      (throw (RuntimeException. (str "Failed to delete " path))))
    ))

(defn local-mkdirs
  [path]
  (log-debug "Making dirs at " path)
  (FileUtils/forceMkdir (File. path)))

(defn touch [path]
  (log-debug "Touching file at " path)
  (let [success? (.createNewFile (File. path))]
    (when-not success?
      (throw (RuntimeException. (str "Failed to touch " path))))
    ))

(defn read-dir-contents [dir]
  (if (exists-file? dir)
    (let [content-files (.listFiles (File. dir))]
      (map #(.getName ^File %) content-files))
    [] ))

(defn compact [aseq]
  (filter (complement nil?) aseq))

(defn current-classpath []
  (System/getProperty "java.class.path"))

(defn add-to-classpath [classpath paths]
  (str/join ":" (cons classpath paths)))

(defn ^ReentrantReadWriteLock mk-rw-lock []
  (ReentrantReadWriteLock.))

(defmacro read-locked [rw-lock & body]
  (let [lock (with-meta rw-lock {:tag `ReentrantReadWriteLock})]
    `(let [rlock# (.readLock ~lock)]
       (try (.lock rlock#)
            ~@body
            (finally (.unlock rlock#))))))

(defmacro write-locked [rw-lock & body]
  (let [lock (with-meta rw-lock {:tag `ReentrantReadWriteLock})]
    `(let [wlock# (.writeLock ~lock)]
       (try (.lock wlock#)
            ~@body
            (finally (.unlock wlock#))))))

(defn wait-for-condition [apredicate]
  (while (not (apredicate))
    (Time/sleep 100)
    ))

(defn some? [pred aseq]
  ((complement nil?) (some pred aseq)))

(defn time-delta [time-secs]
  (- (current-time-secs) time-secs))

(defn time-delta-ms [time-ms]
  (- (System/currentTimeMillis) time-ms))

(defn parse-int [str]
  (Integer/valueOf str))

(defn integer-divided [sum num-pieces]
<<<<<<< HEAD
  (let [base (Integer. (int (/ sum num-pieces)))
        num-inc (mod sum num-pieces)
        num-bases (- num-pieces num-inc)]
    (if (= num-inc 0)
      {base num-bases}
      {base num-bases (inc base) num-inc}
      )))
=======
  (clojurify-structure (Utils/integerDivided sum num-pieces)))
>>>>>>> c1b8943e

(defn collectify [obj]
  (if (or (sequential? obj) (instance? Collection obj)) obj [obj]))

(defn to-json [^Map m]
  (JSONValue/toJSONString m))

(defn from-json [^String str]
  (if str
    (clojurify-structure
     (JSONValue/parse str))
    nil
    ))

(defmacro letlocals [& body]
   (let [[tobind lexpr] (split-at (dec (count body)) body)
         binded (vec (mapcat (fn [e]
                  (if (and (list? e) (= 'bind (first e)))
                     [(second e) (last e)]
                     ['_ e]
                     ))
                  tobind ))]
     `(let ~binded
         ~(first lexpr)
      )))

(defn remove-first [pred aseq]
  (let [[b e] (split-with (complement pred) aseq)]
    (when (empty? e)
      (throw (IllegalArgumentException. "Nothing to remove")))
    (concat b (rest e))
    ))

(defn multi-set
  "Returns a map of elem to count"
  [aseq]
  (apply merge-with +
         (map #(hash-map % 1) aseq)))

(defn set-var-root* [avar val]
  (alter-var-root avar (fn [avar] val)))

(defmacro set-var-root [var-sym val]
  `(set-var-root* (var ~var-sym) ~val))

(defmacro with-var-roots [bindings & body]
  (let [settings (partition 2 bindings)
        tmpvars (repeatedly (count settings) (partial gensym "old"))
        vars (map first settings)
        savevals (vec (mapcat (fn [t v] [t v]) tmpvars vars))
        setters (for [[v s] settings] `(set-var-root ~v ~s))
        restorers (map (fn [v s] `(set-var-root ~v ~s)) vars tmpvars)
        ]
    `(let ~savevals
      ~@setters
      (try
        ~@body
      (finally
        ~@restorers))
      )))

(defn map-diff
  "Returns mappings in m2 that aren't in m1"
  [m1 m2]
  (into {}
    (filter
      (fn [[k v]] (not= v (m1 k)))
      m2
      )))


(defn select-keys-pred [pred amap]
  (into {}
        (filter
         (fn [[k v]]
           (pred k))
         amap)))


(defn rotating-random-range [amt]
  (ref (shuffle (range amt))))

(defn acquire-random-range-id [rr amt]
  (dosync
   (let [ret (first @rr)]
     (alter
      rr
      (fn [rr]
        (if (= 1 (count rr))
          (shuffle (range amt))
          (next rr))
        ))
     ret
     )))

; this can be rewritten to be tail recursive
(defn interleave-all [& colls]
  (if (empty? colls)
    []
    (let [colls (filter (complement empty?) colls)
          my-elems (map first colls)
          rest-elems (apply interleave-all (map rest colls))]
      (concat my-elems rest-elems)
      )))

(defn update [m k afn]
  (assoc m k (afn (get m k))))

(defn any-intersection [& sets]
  (let [elem->count (multi-set (apply concat sets))]
    (-> (filter-val #(> % 1) elem->count)
        keys
        )))

(defn between?
  "val >= lower and val <= upper"
  [val lower upper]
  (and (>= val lower)
       (<= val upper)))

(defmacro benchmark [& body]
  `(time
    (doseq [i# (range 1000000)]
      ~@body)))

(defn rand-sampler [freq]
  (let [r (java.util.Random.)]
    (fn []
      (= 0 (.nextInt r freq)))
    ))

(defn even-sampler [freq]
  (let [r (java.util.Random.)
        state (atom [-1 (.nextInt r freq)])
        updater (fn [[i target]]
                  (let [i (inc i)]
                    (if (>= i freq)
                      [0 (.nextInt r freq)]
                      [i target]
                      )))]
    (with-meta
      (fn []
        (let [[i target] (swap! state updater)]
          (= i target)
          ))
      {:rate freq})))

(defn sampler-rate [sampler]
  (:rate (meta sampler)))

(defn class-selector [obj & args] (class obj))

(defn uptime-computer []
  (let [start-time (current-time-secs)]
    (fn []
      (time-delta start-time)
      )))

(defn stringify-error [error]
  (let [result (StringWriter.)
        printer (PrintWriter. result)]
    (.printStackTrace error printer)
    (.toString result)
    ))

(defn nil-to-zero [v]
  (or v 0))

(defn bit-xor-vals [vals]
  (reduce bit-xor 0 vals))

(defmacro with-error-reaction [afn & body]
  `(try ~@body
     (catch Throwable t# (~afn t#))))

(defn container []
  (Container.))

(defn container-set! [^Container container obj]
  (set! (. container object) obj)
  container)

(defn container-get [^Container container]
  (. container object))

(defn to-millis [secs]
  (* 1000 (long secs)))

(defn throw-runtime [& strs]
  (throw (RuntimeException. (apply str strs))))

(defn redirect-stdio-to-log4j! []
  ;; set-var-root doesn't work with *out* and *err*, so digging much deeper here
  ;; Unfortunately, this code seems to work at the REPL but not when spawned as worker processes
  ;; it might have something to do with being a child process
  ;; (set! (. (.getThreadBinding RT/OUT) val)
  ;;       (java.io.OutputStreamWriter.
  ;;         (log-stream :info "STDIO")))
  ;; (set! (. (.getThreadBinding RT/ERR) val)
  ;;       (PrintWriter.
  ;;         (java.io.OutputStreamWriter.
  ;;           (log-stream :error "STDIO"))
  ;;         true))
  (log-capture! "STDIO"))

(defn spy [prefix val]
  (log-message prefix ": " val)
  val)

(defn zip-contains-dir? [zipfile target]
  (let [entries (->> zipfile (ZipFile.) .entries enumeration-seq (map (memfn getName)))]
    (some? #(.startsWith % (str target "/")) entries)
    ))<|MERGE_RESOLUTION|>--- conflicted
+++ resolved
@@ -14,18 +14,13 @@
   (:import [org.apache.commons.io FileUtils])
   (:import [org.apache.commons.exec ExecuteException])
   (:import [org.json.simple JSONValue])
-<<<<<<< HEAD
   (:require [clojure [string :as str]])
-=======
   (:import [clojure.lang RT])
-  (:require [clojure.contrib [str-utils2 :as str]])
->>>>>>> c1b8943e
   (:require [clojure [set :as set]])
   (:use [clojure walk])
   (:use [backtype.storm log])
   )
 
-<<<<<<< HEAD
 (defmacro defalias
   "Defines an alias for a var: a new var with the same root binding (if
   any) and similar metadata. The metadata of the alias is its initial
@@ -110,7 +105,21 @@
           (dissoc m k)))
       m)
     (dissoc m k)))
-=======
+
+(defn indexed
+  "Returns a lazy sequence of [index, item] pairs, where items come
+  from 's' and indexes count up from zero.
+
+  (indexed '(a b c d))  =>  ([0 a] [1 b] [2 c] [3 d])"
+  [s]
+  (map vector (iterate inc 0) s))
+
+(defn positions
+  "Returns a lazy sequence containing the positions at which pred
+   is true for items in coll."
+  [pred coll]
+  (for [[idx elt] (indexed coll) :when (pred elt)] idx))
+
 (defn exception-cause? [klass ^Throwable t]
   (->> (iterate #(.getCause ^Throwable %) t)
        (take-while identity)
@@ -139,7 +148,6 @@
             (cond ~@guards
                   true (throw ~error-local)
                   )))))
->>>>>>> c1b8943e
 
 (defn local-hostname []
   (.getCanonicalHostName (InetAddress/getLocalHost)))
@@ -264,19 +272,12 @@
 (defn defaulted [val default]
   (if val val default))
 
-<<<<<<< HEAD
-(defn mk-counter []
-  (let [val (atom 0)]
-    (fn []
-      (Integer. (swap! val inc)))))
-=======
 (defn mk-counter
   ([] (mk-counter 1))
   ([start-val]
      (let [val (atom (dec start-val))]
        (fn []
          (swap! val inc)))))
->>>>>>> c1b8943e
 
 (defmacro for-times [times & body]
   `(for [i# (range ~times)]
@@ -474,17 +475,7 @@
   (Integer/valueOf str))
 
 (defn integer-divided [sum num-pieces]
-<<<<<<< HEAD
-  (let [base (Integer. (int (/ sum num-pieces)))
-        num-inc (mod sum num-pieces)
-        num-bases (- num-pieces num-inc)]
-    (if (= num-inc 0)
-      {base num-bases}
-      {base num-bases (inc base) num-inc}
-      )))
-=======
   (clojurify-structure (Utils/integerDivided sum num-pieces)))
->>>>>>> c1b8943e
 
 (defn collectify [obj]
   (if (or (sequential? obj) (instance? Collection obj)) obj [obj]))
