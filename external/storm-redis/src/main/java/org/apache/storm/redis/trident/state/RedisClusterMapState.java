/**
 * Licensed to the Apache Software Foundation (ASF) under one
 * or more contributor license agreements.  See the NOTICE file
 * distributed with this work for additional information
 * regarding copyright ownership.  The ASF licenses this file
 * to you under the Apache License, Version 2.0 (the
 * "License"); you may not use this file except in compliance
 * with the License.  You may obtain a copy of the License at
 *
 * http://www.apache.org/licenses/LICENSE-2.0
 *
 * Unless required by applicable law or agreed to in writing, software
 * distributed under the License is distributed on an "AS IS" BASIS,
 * WITHOUT WARRANTIES OR CONDITIONS OF ANY KIND, either express or implied.
 * See the License for the specific language governing permissions and
 * limitations under the License.
 */
package org.apache.storm.redis.trident.state;

import backtype.storm.task.IMetricsContext;
import backtype.storm.tuple.Values;
import com.google.common.collect.Lists;
import org.apache.storm.redis.common.config.JedisClusterConfig;
import org.apache.storm.redis.common.mapper.RedisDataTypeDescription;
import redis.clients.jedis.JedisCluster;
import storm.trident.state.OpaqueValue;
import storm.trident.state.Serializer;
import storm.trident.state.State;
import storm.trident.state.StateFactory;
import storm.trident.state.StateType;
import storm.trident.state.TransactionalValue;
import storm.trident.state.map.CachedMap;
import storm.trident.state.map.MapState;
import storm.trident.state.map.NonTransactionalMap;
import storm.trident.state.map.OpaqueMap;
import storm.trident.state.map.SnapshottableMap;
import storm.trident.state.map.TransactionalMap;

import java.util.List;
import java.util.Map;

<<<<<<< HEAD
public class RedisClusterMapState<T> extends AbstractRedisMapState<T> {
=======
public class RedisClusterMapState<T> implements IBackingMap<T> {
    private static final Logger logger = LoggerFactory.getLogger(RedisClusterMapState.class);

    private static final EnumMap<StateType, Serializer> DEFAULT_SERIALIZERS = Maps.newEnumMap(ImmutableMap.of(
            StateType.NON_TRANSACTIONAL, new JSONNonTransactionalSerializer(),
            StateType.TRANSACTIONAL, new JSONTransactionalSerializer(),
            StateType.OPAQUE, new JSONOpaqueSerializer()
    ));

    public static class DefaultKeyFactory implements KeyFactory {
        public String build(List<Object> key) {
            if (key.size() != 1)
                throw new RuntimeException("Default KeyFactory does not support compound keys");
            return (String) key.get(0);
        }
    };

    public static class Options<T> implements Serializable {
        public int localCacheSize = 1000;
        public String globalKey = "$REDIS-MAP-STATE-GLOBAL";
        public KeyFactory keyFactory = null;
        public Serializer<T> serializer = null;
        public String hkey = null;
        public int expireIntervalSec = 0;
    }

    public static interface KeyFactory extends Serializable {
        String build(List<Object> key);
    }

>>>>>>> 306c535f
    /**
     * OpaqueTransactional for redis-cluster.
     * */
    public static StateFactory opaque(JedisClusterConfig jedisClusterConfig) {
        return opaque(jedisClusterConfig, new Options());
    }

    public static StateFactory opaque(JedisClusterConfig jedisClusterConfig, RedisDataTypeDescription dataTypeDescription) {
        Options opts = new Options();
        opts.dataTypeDescription = dataTypeDescription;
        return opaque(jedisClusterConfig, opts);
    }

    public static StateFactory opaque(JedisClusterConfig jedisClusterConfig, KeyFactory factory) {
        Options opts = new Options();
        opts.keyFactory = factory;
        return opaque(jedisClusterConfig, opts);
    }

    public static StateFactory opaque(JedisClusterConfig jedisClusterConfig, Options<OpaqueValue> opts) {
        return new Factory(jedisClusterConfig, StateType.OPAQUE, opts);
    }

    /**
     * Transactional for redis-cluster.
     * */
    public static StateFactory transactional(JedisClusterConfig jedisClusterConfig) {
        return transactional(jedisClusterConfig, new Options());
    }

    public static StateFactory transactional(JedisClusterConfig jedisClusterConfig, RedisDataTypeDescription dataTypeDescription) {
        Options opts = new Options();
        opts.dataTypeDescription = dataTypeDescription;
        return transactional(jedisClusterConfig, opts);
    }

    public static StateFactory transactional(JedisClusterConfig jedisClusterConfig, KeyFactory factory) {
        Options opts = new Options();
        opts.keyFactory = factory;
        return transactional(jedisClusterConfig, opts);
    }

    public static StateFactory transactional(JedisClusterConfig jedisClusterConfig, Options<TransactionalValue> opts) {
        return new Factory(jedisClusterConfig, StateType.TRANSACTIONAL, opts);
    }

    /**
     * NonTransactional for redis-cluster.
     * */
    public static StateFactory nonTransactional(JedisClusterConfig jedisClusterConfig) {
        return nonTransactional(jedisClusterConfig, new Options());
    }

    public static StateFactory nonTransactional(JedisClusterConfig jedisClusterConfig, RedisDataTypeDescription dataTypeDescription) {
        Options opts = new Options();
        opts.dataTypeDescription = dataTypeDescription;
        return nonTransactional(jedisClusterConfig, opts);
    }

    public static StateFactory nonTransactional(JedisClusterConfig jedisClusterConfig, KeyFactory factory) {
        Options opts = new Options();
        opts.keyFactory = factory;
        return nonTransactional(jedisClusterConfig, opts);
    }

    public static StateFactory nonTransactional(JedisClusterConfig jedisClusterConfig, Options<Object> opts) {
        return new Factory(jedisClusterConfig, StateType.NON_TRANSACTIONAL, opts);
    }

    protected static class Factory implements StateFactory {
        public static final redis.clients.jedis.JedisPoolConfig DEFAULT_POOL_CONFIG = new redis.clients.jedis.JedisPoolConfig();

        JedisClusterConfig jedisClusterConfig;

        StateType type;
        Serializer serializer;
        KeyFactory keyFactory;
        Options options;

        public Factory(JedisClusterConfig jedisClusterConfig, StateType type, Options options) {
            this.jedisClusterConfig = jedisClusterConfig;
            this.type = type;
            this.options = options;

            this.keyFactory = options.keyFactory;
            if (this.keyFactory == null) {
                this.keyFactory = new KeyFactory.DefaultKeyFactory();
            }
            this.serializer = options.serializer;
            if (this.serializer == null) {
                this.serializer = DEFAULT_SERIALIZERS.get(type);
                if (this.serializer == null) {
                    throw new RuntimeException("Couldn't find serializer for state type: " + type);
                }
            }
        }

        public State makeState(@SuppressWarnings("rawtypes") Map conf, IMetricsContext metrics, int partitionIndex, int numPartitions) {
            JedisCluster jedisCluster = new JedisCluster(jedisClusterConfig.getNodes(),
                                                            jedisClusterConfig.getTimeout(),
                                                            jedisClusterConfig.getMaxRedirections(),
                                                            DEFAULT_POOL_CONFIG);

            RedisClusterMapState state = new RedisClusterMapState(jedisCluster, options, serializer, keyFactory);
            CachedMap c = new CachedMap(state, options.localCacheSize);

            MapState ms;
            if (type == StateType.NON_TRANSACTIONAL) {
                ms = NonTransactionalMap.build(c);

            } else if (type == StateType.OPAQUE) {
                ms = OpaqueMap.build(c);

            } else if (type == StateType.TRANSACTIONAL) {
                ms = TransactionalMap.build(c);

            } else {
                throw new RuntimeException("Unknown state type: " + type);
            }

            return new SnapshottableMap(ms, new Values(options.globalKey));
        }
    }

    private JedisCluster jedisCluster;
    private Options options;
    private Serializer serializer;
    private KeyFactory keyFactory;

    public RedisClusterMapState(JedisCluster jedisCluster, Options options,
                                Serializer<T> serializer, KeyFactory keyFactory) {
        this.jedisCluster = jedisCluster;
        this.options = options;
        this.serializer = serializer;
        this.keyFactory = keyFactory;
    }

    @Override
    protected Serializer getSerializer() {
        return serializer;
    }

    @Override
    protected KeyFactory getKeyFactory() {
        return keyFactory;
    }

    @Override
    protected List<String> retrieveValuesFromRedis(List<String> keys) {
        String[] stringKeys = keys.toArray(new String[keys.size()]);
        RedisDataTypeDescription description = this.options.dataTypeDescription;
        switch (description.getDataType()) {
        case STRING:
            List<String> values = Lists.newArrayList();

            for (String stringKey : keys) {
                String value = jedisCluster.get(stringKey);
                values.add(value);
            }

            return values;

        case HASH:
            return jedisCluster.hmget(description.getAdditionalKey(), stringKeys);

        default:
            throw new IllegalArgumentException("Cannot process such data type: " + description.getDataType());
        }
    }

    @Override
    protected void updateStatesToRedis(Map<String, String> keyValues) {
        RedisDataTypeDescription description = this.options.dataTypeDescription;
        switch (description.getDataType()) {
        case STRING:
            for (Map.Entry<String, String> kvEntry : keyValues.entrySet()) {
                jedisCluster.set(kvEntry.getKey(), kvEntry.getValue());
            }
            break;

        case HASH:
            jedisCluster.hmset(description.getAdditionalKey(), keyValues);
            break;

<<<<<<< HEAD
        default:
            throw new IllegalArgumentException("Cannot process such data type: " + description.getDataType());
=======
        final int expireIntervalSec = this.options.expireIntervalSec;
        if (Strings.isNullOrEmpty(this.options.hkey)) {
            for (int i = 0; i < keys.size(); i++) {
                String val = new String(serializer.serialize(vals.get(i)));
                String redisKey = keyFactory.build(keys.get(i));
                if (expireIntervalSec > 0) {
                    jedisCluster.setex(redisKey, expireIntervalSec, val);
                } else {
                    jedisCluster.set(redisKey, val);
                }
            }
        } else {
            Map<String, String> keyValues = new HashMap<String, String>();
            for (int i = 0; i < keys.size(); i++) {
                String val = new String(serializer.serialize(vals.get(i)));
                keyValues.put(keyFactory.build(keys.get(i)), val);
            }
            jedisCluster.hmset(this.options.hkey, keyValues);
            if (expireIntervalSec > 0) {
                jedisCluster.expire(this.options.hkey, expireIntervalSec);
            }
>>>>>>> 306c535f
        }
    }
}<|MERGE_RESOLUTION|>--- conflicted
+++ resolved
@@ -39,40 +39,7 @@
 import java.util.List;
 import java.util.Map;
 
-<<<<<<< HEAD
 public class RedisClusterMapState<T> extends AbstractRedisMapState<T> {
-=======
-public class RedisClusterMapState<T> implements IBackingMap<T> {
-    private static final Logger logger = LoggerFactory.getLogger(RedisClusterMapState.class);
-
-    private static final EnumMap<StateType, Serializer> DEFAULT_SERIALIZERS = Maps.newEnumMap(ImmutableMap.of(
-            StateType.NON_TRANSACTIONAL, new JSONNonTransactionalSerializer(),
-            StateType.TRANSACTIONAL, new JSONTransactionalSerializer(),
-            StateType.OPAQUE, new JSONOpaqueSerializer()
-    ));
-
-    public static class DefaultKeyFactory implements KeyFactory {
-        public String build(List<Object> key) {
-            if (key.size() != 1)
-                throw new RuntimeException("Default KeyFactory does not support compound keys");
-            return (String) key.get(0);
-        }
-    };
-
-    public static class Options<T> implements Serializable {
-        public int localCacheSize = 1000;
-        public String globalKey = "$REDIS-MAP-STATE-GLOBAL";
-        public KeyFactory keyFactory = null;
-        public Serializer<T> serializer = null;
-        public String hkey = null;
-        public int expireIntervalSec = 0;
-    }
-
-    public static interface KeyFactory extends Serializable {
-        String build(List<Object> key);
-    }
-
->>>>>>> 306c535f
     /**
      * OpaqueTransactional for redis-cluster.
      * */
@@ -249,40 +216,23 @@
         switch (description.getDataType()) {
         case STRING:
             for (Map.Entry<String, String> kvEntry : keyValues.entrySet()) {
-                jedisCluster.set(kvEntry.getKey(), kvEntry.getValue());
+                if(this.options.expireIntervalSec > 0){
+                    jedisCluster.setex(kvEntry.getKey(), this.options.expireIntervalSec, kvEntry.getValue());
+                } else {
+                    jedisCluster.set(kvEntry.getKey(), kvEntry.getValue());
+                }
             }
             break;
 
         case HASH:
             jedisCluster.hmset(description.getAdditionalKey(), keyValues);
+            if (this.options.expireIntervalSec > 0) {
+                jedisCluster.expire(description.getAdditionalKey(), this.options.expireIntervalSec);
+            }
             break;
 
-<<<<<<< HEAD
         default:
             throw new IllegalArgumentException("Cannot process such data type: " + description.getDataType());
-=======
-        final int expireIntervalSec = this.options.expireIntervalSec;
-        if (Strings.isNullOrEmpty(this.options.hkey)) {
-            for (int i = 0; i < keys.size(); i++) {
-                String val = new String(serializer.serialize(vals.get(i)));
-                String redisKey = keyFactory.build(keys.get(i));
-                if (expireIntervalSec > 0) {
-                    jedisCluster.setex(redisKey, expireIntervalSec, val);
-                } else {
-                    jedisCluster.set(redisKey, val);
-                }
-            }
-        } else {
-            Map<String, String> keyValues = new HashMap<String, String>();
-            for (int i = 0; i < keys.size(); i++) {
-                String val = new String(serializer.serialize(vals.get(i)));
-                keyValues.put(keyFactory.build(keys.get(i)), val);
-            }
-            jedisCluster.hmset(this.options.hkey, keyValues);
-            if (expireIntervalSec > 0) {
-                jedisCluster.expire(this.options.hkey, expireIntervalSec);
-            }
->>>>>>> 306c535f
         }
     }
 }