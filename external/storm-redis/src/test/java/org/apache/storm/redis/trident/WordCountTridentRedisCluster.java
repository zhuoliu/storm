--- conflicted
+++ resolved
@@ -66,11 +66,7 @@
 
         stream.partitionPersist(factory,
                                 fields,
-<<<<<<< HEAD
-                                new RedisClusterStateUpdater(storeMapper, 86400000),
-=======
-                                new RedisClusterStateUpdater("test_", tupleMapper).withExpire(86400000),
->>>>>>> 0c2b3a4f
+                                new RedisClusterStateUpdater(storeMapper).withExpire(86400000),
                                 new Fields());
 
         TridentState state = topology.newStaticState(factory);
